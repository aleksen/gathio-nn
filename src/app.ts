import express from "express";
import cookieParser from "cookie-parser";
import { create as createHandlebars } from "express-handlebars";
import i18next from "i18next";
import Backend from "i18next-fs-backend";
import { LanguageDetector, handle } from "i18next-http-middleware";
import { createRequire } from "module";
import { fileURLToPath } from "url";
import { dirname } from "path";
import path from "path";

const require = createRequire(import.meta.url);
const handlebarsI18next = require("handlebars-i18next");

import routes from "./routes.js";
import frontend from "./routes/frontend.js";
import activitypub from "./routes/activitypub.js";
import event from "./routes/event.js";
import group from "./routes/group.js";
import staticPages from "./routes/static.js";
import magicLink from "./routes/magicLink.js";
import { getI18nHelpers } from "./helpers.js";
import moment from "moment";
import { EmailService } from "./lib/email.js";
import getConfig from "./lib/config.js";

const app = express();
const config = getConfig();

// function to construct __dirname with ES module
const getLocalesPath = () => {
  const __filename = fileURLToPath(import.meta.url);
  const __dirname = dirname(__filename);
  return path.join(__dirname, "..", "locales");
};

async function initializeApp() {
<<<<<<< HEAD
    // Cookies //
    app.use(cookieParser());

    // i18next configuration
    await i18next
        .use(Backend)
        .use(LanguageDetector)
        .init({
            backend: {
                loadPath: path.join(getLocalesPath(), "{{lng}}.json"),
            },
            fallbackLng: "en",
            preload: ["en", "ja", "de"],
            supportedLngs: ["en", "ja", "de", "nn"],
            nonExplicitSupportedLngs: true,
            load: "languageOnly",
            debug: false,
            detection: {
                order: ["header", "cookie"],
                lookupHeader: "accept-language",
                lookupCookie: "i18next",
                caches: ["cookie"],
            },
            interpolation: {
                escapeValue: false,
            },
        });

    app.use(handle(i18next));

    // to Switch language
    app.use((req, _res, next) => {
        const currentLanguage = i18next.language;
        i18next.changeLanguage(req.language);
        const newLanguage = i18next.language;
        if (process.env.DEBUG_I18N) {
            console.log("Language Change:", {
                header: req.headers["accept-language"],
                detected: req.language,
                currentLanguage: currentLanguage,
                newLanguage: newLanguage,
            });
        }
        next();
=======
  // Cookies //
  app.use(cookieParser());

  // i18next configuration
  await i18next
    .use(Backend)
    .use(LanguageDetector)
    .init({
      backend: {
        loadPath: path.join(getLocalesPath(), "{{lng}}.json"),
      },
      fallbackLng: "en",
      preload: ["en", "ja", "de"],
      supportedLngs: ["en", "ja", "de"],
      nonExplicitSupportedLngs: true,
      load: "languageOnly",
      debug: false,
      detection: {
        order: ["header", "cookie"],
        lookupHeader: "accept-language",
        lookupCookie: "i18next",
        caches: ["cookie"],
      },
      interpolation: {
        escapeValue: false,
      },
>>>>>>> ec74e0af
    });

  app.use(handle(i18next));

  // to Switch language
  app.use((req, _res, next) => {
    const currentLanguage = i18next.language;
    i18next.changeLanguage(req.language);
    const newLanguage = i18next.language;
    if (process.env.DEBUG_I18N) {
      console.log("Language Change:", {
        header: req.headers["accept-language"],
        detected: req.language,
        currentLanguage: currentLanguage,
        newLanguage: newLanguage,
      });
    }
    next();
  });

  if (process.env.DEBUG_I18N) {
    app.use((req, _res, next) => {
      console.log("Language Detection:", {
        header: req.headers["accept-language"],
        detected: req.language,
        i18next: i18next.language,
      });
      next();
    });
<<<<<<< HEAD

    app.engine("handlebars", hbsInstance.engine);
    app.set("view engine", "handlebars");
    app.set("hbsInstance", hbsInstance);

    // Static files //
    app.use(express.static("public"));

    // Body parser //
    // body-parser middleware does not recognise ld+json or activitypub+json
    // as JSON content types; the workaround is to use a wildcard.
    // (cf. https://github.com/expressjs/body-parser/issues/519#issuecomment-2006306234)
    app.use(express.json({ type: ["application/*+json", "application/json"] }));
    app.use(express.urlencoded({ extended: true }));

    // Router //
    app.use("/", staticPages);
    app.use("/", frontend);
    app.use("/", activitypub);
    app.use("/", event);
    app.use("/", group);
    app.use("/", magicLink);
    app.use("/", routes);
=======
  }

  // View engine //
  const hbsInstance = createHandlebars({
    defaultLayout: "main",
    partialsDir: ["views/partials/"],
    layoutsDir: "views/layouts/",
    helpers: {
      // add i18next helpers
      ...getI18nHelpers(),
      plural: function (key: string, count: number) {
        // Register the plural helper
        const translation = i18next.t(key, { count: count });
        return translation;
      },
      json: function (context: object) {
        return JSON.stringify(context);
      },
    },
  });

  const emailService = new EmailService(config, hbsInstance);
  emailService.verify();

  app.use(
    (req: express.Request, _: express.Response, next: express.NextFunction) => {
      req.hbsInstance = hbsInstance;
      req.emailService = emailService;
      next();
      return;
    },
  );

  // View engine //
  app.engine("handlebars", hbsInstance.engine);
  app.set("view engine", "handlebars");
  app.set("hbsInstance", hbsInstance);

  // calling i18nextHelper
  if (typeof handlebarsI18next === "function") {
    handlebarsI18next(hbsInstance.handlebars, i18next);
  } else if (typeof handlebarsI18next.default === "function") {
    handlebarsI18next.default(hbsInstance.handlebars, i18next);
  } else {
    console.error("handlebars-i18next helper is not properly loaded");
  }

  i18next.on("languageChanged", function (lng) {
    moment.locale(lng);
  });

  app.engine("handlebars", hbsInstance.engine);
  app.set("view engine", "handlebars");
  app.set("hbsInstance", hbsInstance);

  // Static files //
  app.use(express.static("public"));

  // Body parser //
  // body-parser middleware does not recognise ld+json or activitypub+json
  // as JSON content types; the workaround is to use a wildcard.
  // (cf. https://github.com/expressjs/body-parser/issues/519#issuecomment-2006306234)
  app.use(express.json({ type: ["application/*+json", "application/json"] }));
  app.use(express.urlencoded({ extended: true }));

  // Router //
  app.use("/", staticPages);
  app.use("/", frontend);
  app.use("/", activitypub);
  app.use("/", event);
  app.use("/", group);
  app.use("/", magicLink);
  app.use("/", routes);
>>>>>>> ec74e0af
}

initializeApp().catch(console.error);

export default app;<|MERGE_RESOLUTION|>--- conflicted
+++ resolved
@@ -35,52 +35,6 @@
 };
 
 async function initializeApp() {
-<<<<<<< HEAD
-    // Cookies //
-    app.use(cookieParser());
-
-    // i18next configuration
-    await i18next
-        .use(Backend)
-        .use(LanguageDetector)
-        .init({
-            backend: {
-                loadPath: path.join(getLocalesPath(), "{{lng}}.json"),
-            },
-            fallbackLng: "en",
-            preload: ["en", "ja", "de"],
-            supportedLngs: ["en", "ja", "de", "nn"],
-            nonExplicitSupportedLngs: true,
-            load: "languageOnly",
-            debug: false,
-            detection: {
-                order: ["header", "cookie"],
-                lookupHeader: "accept-language",
-                lookupCookie: "i18next",
-                caches: ["cookie"],
-            },
-            interpolation: {
-                escapeValue: false,
-            },
-        });
-
-    app.use(handle(i18next));
-
-    // to Switch language
-    app.use((req, _res, next) => {
-        const currentLanguage = i18next.language;
-        i18next.changeLanguage(req.language);
-        const newLanguage = i18next.language;
-        if (process.env.DEBUG_I18N) {
-            console.log("Language Change:", {
-                header: req.headers["accept-language"],
-                detected: req.language,
-                currentLanguage: currentLanguage,
-                newLanguage: newLanguage,
-            });
-        }
-        next();
-=======
   // Cookies //
   app.use(cookieParser());
 
@@ -93,8 +47,8 @@
         loadPath: path.join(getLocalesPath(), "{{lng}}.json"),
       },
       fallbackLng: "en",
-      preload: ["en", "ja", "de"],
-      supportedLngs: ["en", "ja", "de"],
+      preload: ["en", "ja", "de", "nn"],
+      supportedLngs: ["en", "ja", "de", "nn"],
       nonExplicitSupportedLngs: true,
       load: "languageOnly",
       debug: false,
@@ -107,8 +61,25 @@
       interpolation: {
         escapeValue: false,
       },
->>>>>>> ec74e0af
     });
+
+  app.use(handle(i18next));
+
+  // to Switch language
+  app.use((req, _res, next) => {
+    const currentLanguage = i18next.language;
+    i18next.changeLanguage(req.language);
+    const newLanguage = i18next.language;
+    if (process.env.DEBUG_I18N) {
+      console.log("Language Change:", {
+        header: req.headers["accept-language"],
+        detected: req.language,
+        currentLanguage: currentLanguage,
+        newLanguage: newLanguage,
+      });
+    }
+    next();
+  });
 
   app.use(handle(i18next));
 
@@ -137,31 +108,6 @@
       });
       next();
     });
-<<<<<<< HEAD
-
-    app.engine("handlebars", hbsInstance.engine);
-    app.set("view engine", "handlebars");
-    app.set("hbsInstance", hbsInstance);
-
-    // Static files //
-    app.use(express.static("public"));
-
-    // Body parser //
-    // body-parser middleware does not recognise ld+json or activitypub+json
-    // as JSON content types; the workaround is to use a wildcard.
-    // (cf. https://github.com/expressjs/body-parser/issues/519#issuecomment-2006306234)
-    app.use(express.json({ type: ["application/*+json", "application/json"] }));
-    app.use(express.urlencoded({ extended: true }));
-
-    // Router //
-    app.use("/", staticPages);
-    app.use("/", frontend);
-    app.use("/", activitypub);
-    app.use("/", event);
-    app.use("/", group);
-    app.use("/", magicLink);
-    app.use("/", routes);
-=======
   }
 
   // View engine //
@@ -217,6 +163,13 @@
   app.set("view engine", "handlebars");
   app.set("hbsInstance", hbsInstance);
 
+  // Body parser //
+  // body-parser middleware does not recognise ld+json or activitypub+json
+  // as JSON content types; the workaround is to use a wildcard.
+  // (cf. https://github.com/expressjs/body-parser/issues/519#issuecomment-2006306234)
+  app.use(express.json({ type: ["application/*+json", "application/json"] }));
+  app.use(express.urlencoded({ extended: true }));
+
   // Static files //
   app.use(express.static("public"));
 
@@ -235,7 +188,6 @@
   app.use("/", group);
   app.use("/", magicLink);
   app.use("/", routes);
->>>>>>> ec74e0af
 }
 
 initializeApp().catch(console.error);
