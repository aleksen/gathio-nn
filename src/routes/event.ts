import { Router, Response, Request } from "express";
import multer from "multer";
import Jimp from "jimp";
import moment from "moment-timezone";
import {
    generateEditToken,
    generateEventID,
    generateRSAKeypair,
    hashString,
} from "../util/generator.js";
import { validateEventData } from "../util/validation.js";
import { addToLog } from "../helpers.js";
import Event from "../models/Event.js";
import EventGroup from "../models/EventGroup.js";
import {
    broadcastCreateMessage,
    broadcastUpdateMessage,
    createActivityPubActor,
    createActivityPubEvent,
    createFeaturedPost,
    sendDirectMessage,
    updateActivityPubActor,
    updateActivityPubEvent,
} from "../activitypub.js";
import crypto from "crypto";
import ical from "ical";
import { markdownToSanitizedHTML } from "../util/markdown.js";
import { checkMagicLink, getConfigMiddleware } from "../lib/middleware.js";
import { getConfig } from "../lib/config.js";
<<<<<<< HEAD
import i18next from "i18next";
moment.locale(i18next.language); 
const config = getConfig();
=======
>>>>>>> 69f75005

const config = getConfig();

const storage = multer.memoryStorage();
// Accept only JPEG, GIF or PNG images, up to 10MB
const upload = multer({
    storage: storage,
    limits: { fileSize: 10 * 1024 * 1024 },
    fileFilter: function (_, file, cb) {
        const filetypes = /jpeg|jpg|png|gif/;
        const mimetype = filetypes.test(file.mimetype);
        if (!mimetype) {
            return cb(new Error("Only JPEG, PNG and GIF images are allowed."));
        }
        cb(null, true);
    },
});
const icsUpload = multer({
    storage: storage,
    limits: { fileSize: 10 * 1024 * 1024 },
    fileFilter: function (_, file, cb) {
        const filetype = "text/calendar";
        if (file.mimetype !== filetype) {
            return cb(new Error("Only ICS files are allowed."));
        }
        cb(null, true);
    },
});

const router = Router();

router.use(getConfigMiddleware);

router.post(
    "/event",
    upload.single("imageUpload"),
    checkMagicLink,
    async (req: Request, res: Response) => {
        const { data: eventData, errors } = validateEventData(req.body);
        if (errors && errors.length > 0) {
            return res.status(400).json({ errors });
        }
        if (!eventData) {
            return res.status(400).json({
                errors: [
                    {
                        message: "No event data was provided.",
                    },
                ],
            });
        }

        const eventID = generateEventID();
        const editToken = generateEditToken();
        let eventImageFilename;
        let isPartOfEventGroup = false;

        if (req.file?.buffer) {
            eventImageFilename = await Jimp.read(req.file.buffer)
                .then((img) => {
                    img.resize(920, Jimp.AUTO) // resize
                        .quality(80) // set JPEG quality
                        .write("./public/events/" + eventID + ".jpg"); // save
                    return eventID + ".jpg";
                })
                .catch((err) => {
                    addToLog(
                        "Jimp",
                        "error",
                        "Attempt to edit image failed with error: " + err,
                    );
                });
        }

        const startUTC = moment.tz(eventData.eventStart, eventData.timezone);
        const endUTC = moment.tz(eventData.eventEnd, eventData.timezone);
        let eventGroup;
        if (eventData?.eventGroupBoolean) {
            try {
                eventGroup = await EventGroup.findOne({
                    id: eventData.eventGroupID,
                    editToken: eventData.eventGroupEditToken,
                });
                if (eventGroup) {
                    isPartOfEventGroup = true;
                }
            } catch (err) {
                console.error(err);
                addToLog(
                    "createEvent",
                    "error",
                    "Attempt to find event group failed with error: " + err,
                );
            }
        }

        // generate RSA keypair for ActivityPub
        const { publicKey, privateKey } = generateRSAKeypair();

        const event = new Event({
            id: eventID,
            type: "public", // This is for backwards compatibility
            name: eventData.eventName,
            location: eventData.eventLocation,
            start: startUTC,
            end: endUTC,
            timezone: eventData.timezone,
            description: eventData.eventDescription,
            image: eventImageFilename,
            creatorEmail: eventData.creatorEmail,
            url: eventData.eventURL,
            hostName: eventData.hostName,
            viewPassword: "", // Backwards compatibility
            editPassword: "", // Backwards compatibility
            editToken: editToken,
            showOnPublicList: eventData?.publicBoolean,
            eventGroup: isPartOfEventGroup ? eventGroup?._id : null,
            usersCanAttend: eventData.joinBoolean ? true : false,
            showUsersList: false, // Backwards compatibility
            usersCanComment: eventData.interactionBoolean ? true : false,
            maxAttendees: eventData.maxAttendees,
            firstLoad: true,
            activityPubActor: createActivityPubActor(
                eventID,
                res.locals.config?.general.domain,
                publicKey,
                markdownToSanitizedHTML(eventData.eventDescription),
                eventData.eventName,
                eventData.eventLocation,
                eventImageFilename,
                startUTC,
                endUTC,
                eventData.timezone,
            ),
            activityPubEvent: createActivityPubEvent(
                eventData.eventName,
                startUTC,
                endUTC,
                eventData.timezone,
                eventData.eventDescription,
                eventData.eventLocation,
            ),
            activityPubMessages: [
                {
                    id: `https://${res.locals.config?.general.domain}/${eventID}/m/featuredPost`,
                    content: JSON.stringify(
                        createFeaturedPost(
                            eventID,
                            eventData.eventName,
                            startUTC,
                            endUTC,
                            eventData.timezone,
                            eventData.eventDescription,
                            eventData.eventLocation,
                        ),
                    ),
                },
            ],
            publicKey,
            privateKey,
        });
        try {
            const savedEvent = await event.save();
            addToLog("createEvent", "success", "Event " + eventID + "created");
            // Send email with edit link
            if (eventData.creatorEmail) {
                req.emailService.sendEmailFromTemplate({
                    to: eventData.creatorEmail,
                    subject: eventData.eventName,
                    templateName: "createEvent",
                    templateData: {
                        eventID,
                        editToken,
                    }
                });
            }
            // If the event was added to a group, send an email to any group
            // subscribers
            if (event.eventGroup) {
                try {
                    const eventGroup = await EventGroup.findOne({
                        _id: event.eventGroup.toString(),
                    });
                    if (!eventGroup) {
                        throw new Error(
                            "Event group not found for event " + eventID,
                        );
                    }
                    const subscribers = eventGroup?.subscribers?.reduce(
                        (acc: string[], current) => {
                            if (current.email && !acc.includes(current.email)) {
                                return [current.email, ...acc];
                            }
                            return acc;
                        },
                        [] as string[],
                    );
                    subscribers?.forEach((emailAddress) => {
                        req.emailService.sendEmailFromTemplate({
                            to: emailAddress,
                            subject: `New event in ${eventGroup.name}`,
                            templateName: "eventGroupUpdated",
                            templateData: {
                                eventGroupName: eventGroup.name,
                                eventName: event.name,
                                eventID: event.id,
                                eventGroupID: eventGroup.id,
                                emailAddress: encodeURIComponent(emailAddress),
                            }
                        });
                    });
                } catch (err) {
                    console.error(err);
                    addToLog(
                        "createEvent",
                        "error",
                        "Attempt to send event group emails failed with error: " +
                        err,
                    );
                }
            }
            return res.json({
                eventID: eventID,
                editToken: editToken,
                url: `/${eventID}?e=${editToken}`,
            });
        } catch (err) {
            console.error(err);
            addToLog(
                "createEvent",
                "error",
                "Attempt to create event failed with error: " + err,
            );
            return res.status(500).json({
                errors: [
                    {
                        message: err,
                    },
                ],
            });
        }
    },
);

router.put(
    "/event/:eventID",
    upload.single("imageUpload"),
    async (req: Request, res: Response) => {
        const { data: eventData, errors } = validateEventData(req.body);
        if (errors && errors.length > 0) {
            return res.status(400).json({ errors });
        }
        if (!eventData) {
            return res.status(400).json({
                errors: [
                    {
                        message: "No event data was provided.",
                    },
                ],
            });
        }

        try {
            const submittedEditToken = req.body.editToken;
            const event = await Event.findOne({
                id: req.params.eventID,
            });
            if (!event) {
                return res.status(404).json({
                    errors: [
                        {
                            message: "Event not found.",
                        },
                    ],
                });
            }
            if (event.editToken !== submittedEditToken) {
                // Token doesn't match
                addToLog(
                    "editEvent",
                    "error",
                    `Attempt to edit event ${req.params.eventID} failed with error: token does not match`,
                );
                return res.status(403).json({
                    errors: [
                        {
                            message: "Edit token is invalid.",
                        },
                    ],
                });
            }
            // Token matches
            // If there is a new image, upload that first
            const eventID = req.params.eventID;
            let eventImageFilename = event.image;
            if (req.file?.buffer) {
                Jimp.read(req.file.buffer)
                    .then((img) => {
                        img.resize(920, Jimp.AUTO) // resize
                            .quality(80) // set JPEG quality
                            .write(`./public/events/${eventID}.jpg`); // save
                    })
                    .catch((err) => {
                        addToLog(
                            "Jimp",
                            "error",
                            "Attempt to edit image failed with error: " + err,
                        );
                    });
                eventImageFilename = eventID + ".jpg";
            }

            const startUTC = moment.tz(
                eventData.eventStart,
                eventData.timezone,
            );
            const endUTC = moment.tz(eventData.eventEnd, eventData.timezone);

            let isPartOfEventGroup = false;
            let eventGroup;
            if (eventData.eventGroupBoolean) {
                eventGroup = await EventGroup.findOne({
                    id: eventData.eventGroupID,
                    editToken: eventData.eventGroupEditToken,
                });
                if (eventGroup) {
                    isPartOfEventGroup = true;
                }
            }
            const updatedEvent = {
                name: eventData.eventName,
                location: eventData.eventLocation,
                start: startUTC.toDate(),
                end: endUTC.toDate(),
                timezone: eventData.timezone,
                description: eventData.eventDescription,
                url: eventData.eventURL,
                hostName: eventData.hostName,
                image: eventImageFilename,
                showOnPublicList: eventData.publicBoolean,
                usersCanAttend: eventData.joinBoolean,
                showUsersList: false, // Backwards compatibility
                usersCanComment: eventData.interactionBoolean,
                maxAttendees: eventData.maxAttendeesBoolean
                    ? eventData.maxAttendees
                    : undefined,
                eventGroup: isPartOfEventGroup ? eventGroup?._id : null,
                activityPubActor: event.activityPubActor
                    ? updateActivityPubActor(
                        JSON.parse(event.activityPubActor),
                        eventData.eventDescription,
                        eventData.eventName,
                        eventData.eventLocation,
                        eventImageFilename,
                        startUTC,
                        endUTC,
                        eventData.timezone,
                    )
                    : undefined,
                activityPubEvent: event.activityPubEvent
                    ? updateActivityPubEvent(
                        JSON.parse(event.activityPubEvent),
                        eventData.eventName,
                        startUTC,
                        endUTC,
                        eventData.timezone,
                    )
                    : undefined,
            };
            let diffText =
                "<p>" + i18next.t("routes.event.difftext") + "</p><ul>";
            let displayDate;
            if (event.name !== updatedEvent.name) {
                diffText += `<li>` + i18next.t("routes.event.namechanged", { eventname: updatedEvent.name} ) + `</li>`;
            }
            if (event.location !== updatedEvent.location) {
                diffText += `<li>` + i18next.t("routes.event.locationchanged", { location: updatedEvent.location} ) + `</li>`;
            }
            if (
                event.start.toISOString() !== updatedEvent.start.toISOString()
            ) {
                displayDate = moment
                    .tz(updatedEvent.start, updatedEvent.timezone)
                    .format(i18next.t("common.datetimeformat"));
                diffText += `<li>` + i18next.t("routes.event.starttimechanged", { starttime: displayDate }) + `</li>`;
            }
            if (event.end.toISOString() !== updatedEvent.end.toISOString()) {
                displayDate = moment
                    .tz(updatedEvent.end, updatedEvent.timezone)
                    .format(i18next.t("common.datetimeformat"));
                diffText += `<li>` + i18next.t("routes.event.endtimechanged", { endtime: displayDate }) + `</li>`;
            }
            if (event.timezone !== updatedEvent.timezone) {
                diffText += `<li>` + i18next.t("routes.event.timezonechanged", { timezone: updatedEvent.timezone }) + `</li>`;
            }
            if (event.description !== updatedEvent.description) {
                diffText += `<li>` + i18next.t("routes.event.descriptionchanged") + `</li>`;
            }
            diffText += `</ul>`;
            const updatedEventObject = await Event.findOneAndUpdate(
                { id: req.params.eventID },
                updatedEvent,
                { new: true },
            );
            if (!updatedEventObject) {
                throw new Error("Event not found");
            }
            addToLog(
                "editEvent",
                "success",
                "Event " + req.params.eventID + " edited",
            );
            // send update to ActivityPub subscribers
            const attendees = updatedEventObject.attendees?.filter((el) => el.id);
            // broadcast an identical message to all followers, will show in home timeline
            const guidObject = crypto.randomBytes(16).toString("hex");
            const jsonObject = {
                "@context": "https://www.w3.org/ns/activitystreams",
                id: `https://${res.locals.config?.general.domain}/${req.params.eventID}/m/${guidObject}`,
                name: `RSVP to ${event.name}`,
                type: "Note",
                cc: "https://www.w3.org/ns/activitystreams#Public",
                content: `${diffText} See here: <a href="https://${res.locals.config?.general.domain}/${req.params.eventID}">https://${res.locals.config?.general.domain}/${req.params.eventID}</a>`,
            };
            broadcastCreateMessage(jsonObject, event.followers, eventID);
            // also broadcast an Update profile message to all followers so that at least Mastodon servers will update the local profile information
            const jsonUpdateObject = JSON.parse(event.activityPubActor || "{}");
            broadcastUpdateMessage(jsonUpdateObject, event.followers, eventID);
            // also broadcast an Update/Event for any calendar apps that are consuming our Events
            const jsonEventObject = JSON.parse(event.activityPubEvent || "{}");
            broadcastUpdateMessage(jsonEventObject, event.followers, eventID);

            // DM to attendees
            if (attendees?.length) {
                for (const attendee of attendees) {
                    const jsonObject = {
                        "@context": "https://www.w3.org/ns/activitystreams",
                        name: `RSVP to ${event.name}`,
                        type: "Note",
                        content: `<span class=\"h-card\"><a href="${attendee.id}" class="u-url mention">@<span>${attendee.name}</span></a></span> ${diffText} See here: <a href="https://${res.locals.config?.general.domain}/${req.params.eventID}">https://${res.locals.config?.general.domain}/${req.params.eventID}</a>`,
                        tag: [
                            {
                                type: "Mention",
                                href: attendee.id,
                                name: attendee.name,
                            },
                        ],
                    };
                    // send direct message to user
                    sendDirectMessage(jsonObject, attendee.id, eventID);
                }
            }
            // Send update to all attendees
<<<<<<< HEAD
            if (req.app.locals.sendEmails) {
                const attendeeEmails = event.attendees
                    ?.filter((o) => o.status === "attending" && o.email)
                    .map((o) => o.email);
                if (attendeeEmails?.length) {
                    sendEmailFromTemplate(
                        config.general.email,
                        attendeeEmails.join(","),
                        i18next.t("routes.event.editedsubject", { eventname: event.name}),
                        "editEvent",
                        {
                            diffText,
                            eventID: req.params.eventID,
                            siteName: res.locals.config?.general.site_name,
                            siteLogo: res.locals.config?.general.email_logo_url,
                            domain: res.locals.config?.general.domain,
                        },
                        req,
                    );
                }
=======
            const attendeeEmails = event.attendees
                ?.filter((o) => o.status === "attending" && o.email)
                .map((o) => o.email!);
            if (attendeeEmails?.length) {
                req.emailService.sendEmailFromTemplate({
                    to: config.general.email,
                    bcc: attendeeEmails,
                    subject: `${event.name} was just edited`,
                    templateName: "editEvent",
                    templateData: {
                        diffText,
                        eventID: req.params.eventID,
                    },
                });
>>>>>>> 69f75005
            }
            res.sendStatus(200);
        } catch (err) {
            console.error(err);
            addToLog(
                "editEvent",
                "error",
                "Attempt to edit event " +
                req.params.eventID +
                " failed with error: " +
                err,
            );
            return res.status(500).json({
                errors: [
                    {
                        message: err,
                    },
                ],
            });
        }
    },
);

router.post(
    "/import/event",
    icsUpload.single("icsImportControl"),
    checkMagicLink,
    async (req: Request, res: Response) => {
        if (!req.file) {
            return res.status(400).json({
                errors: [
                    {
                        message: "No file was provided.",
                    },
                ],
            });
        }

        const eventID = generateEventID();
        const editToken = generateEditToken();

        const iCalObject = ical.parseICS(req.file.buffer.toString("utf8"));

        const importedEventData = iCalObject[Object.keys(iCalObject)[0]];

        let creatorEmail: string | undefined;
        if (req.body.creatorEmail) {
            creatorEmail = req.body.creatorEmail;
        } else if (importedEventData.organizer) {
            if (typeof importedEventData.organizer === "string") {
                creatorEmail = importedEventData.organizer.replace(
                    "MAILTO:",
                    "",
                );
            } else {
                creatorEmail = importedEventData.organizer.val.replace(
                    "MAILTO:",
                    "",
                );
            }
        }

        let hostName: string | undefined;
        if (importedEventData.organizer) {
            if (typeof importedEventData.organizer === "string") {
                hostName = importedEventData.organizer.replace(/["]+/g, "");
            } else {
                hostName = importedEventData.organizer.params.CN.replace(
                    /["]+/g,
                    "",
                );
            }
        }

        const event = new Event({
            id: eventID,
            type: "public",
            name: importedEventData.summary,
            location: importedEventData.location,
            start: importedEventData.start,
            end: importedEventData.end,
            timezone: "Etc/UTC", // TODO: get timezone from ics file
            description: importedEventData.description,
            image: "",
            creatorEmail,
            url: "",
            hostName,
            viewPassword: "",
            editPassword: "",
            editToken: editToken,
            usersCanAttend: false,
            showUsersList: false,
            usersCanComment: false,
            firstLoad: true,
        });
        try {
            await event.save();
            addToLog("createEvent", "success", `Event ${eventID} created`);
            // Send email with edit link
            if (creatorEmail) {
                req.emailService.sendEmailFromTemplate({
                    to: creatorEmail,
                    subject: importedEventData.summary || "",
                    templateName: "createEvent",
                    templateData: {
                        eventID,
                        editToken,
                    },
                });
            }
            return res.json({
                eventID: eventID,
                editToken: editToken,
                url: `/${eventID}?e=${editToken}`,
            });
        } catch (err) {
            console.error(err);
            addToLog(
                "createEvent",
                "error",
                "Attempt to create event failed with error: " + err,
            );
            return res.status(500).json({
                errors: [
                    {
                        message: err,
                    },
                ],
            });
        }
    },
);

router.delete(
    "/event/attendee/:eventID",
    async (req: Request, res: Response) => {
        const removalPassword = req.query.p;
        if (!removalPassword) {
            return res
                .status(400)
                .json({ error: "Please provide a removal password." });
        }
        try {
            const response = await Event.findOne({
                id: req.params.eventID,
                "attendees.removalPassword": removalPassword,
            });
            if (!response) {
                return res.status(404).json({
                    error: "No attendee found with that removal password.",
                });
            }
            const attendee = response?.attendees?.find(
                (a) => a.removalPassword === removalPassword,
            );
            if (!attendee) {
                return res.status(404).json({
                    error: "No attendee found with that removal password.",
                });
            }
            const attendeeEmail = attendee.email;
            const removalResponse = await Event.updateOne(
                { id: req.params.eventID },
                { $pull: { attendees: { removalPassword } } },
            );
            if (removalResponse.nModified === 0) {
                return res.status(404).json({
                    error: "No attendee found with that removal password.",
                });
            }
            addToLog(
                "unattendEvent",
                "success",
                `Attendee removed self from event ${req.params.eventID}`,
            );
<<<<<<< HEAD
            if (attendeeEmail && req.app.locals.sendEmails) {
                await sendEmailFromTemplate(
                    attendeeEmail,
                    "",
                    i18next.t("routes.removeeventattendeesubject"),
                    "unattendEvent",
                    {
=======
            if (attendeeEmail) {
                await req.emailService.sendEmailFromTemplate({
                    to: attendeeEmail,
                    subject: "You have been removed from an event",
                    templateName: "unattendEvent",
                    templateData: {
>>>>>>> 69f75005
                        eventID: req.params.eventID,
                    },
                });
            }
            res.sendStatus(200);
        } catch (e) {
            addToLog(
                "removeEventAttendee",
                "error",
                `Attempt to remove attendee from event ${req.params.eventID} failed with error: ${e}`,
            );
            return res.status(500).json({
                error: "There has been an unexpected error. Please try again.",
            });
        }
    },
);

// Used to one-click unattend an event from an email.
router.get(
    "/event/:eventID/unattend/:removalPasswordHash",
    async (req: Request, res: Response) => {
        // Find the attendee by the unattendPasswordHash
        const event = await Event.findOne({ id: req.params.eventID });
        if (!event) {
            return res.redirect("/404");
        }
        const attendee = event.attendees?.find(
            (o) =>
                hashString(o.removalPassword || "") ===
                req.params.removalPasswordHash,
        );
        if (!attendee) {
            return res.redirect(`/${req.params.eventID}`);
        }
        // Remove the attendee from the event
        event.attendees = event.attendees?.filter(
            (o) => o.removalPassword !== attendee.removalPassword,
        );
        await event.save();
        // Send email to the attendee
        if (attendee.email) {
            req.emailService.sendEmailFromTemplate({
                to: attendee.email,
                subject: `You have been removed from ${event.name}`,
                templateName: "unattendEvent",
                templateData: {
                    event,
                },
            });
        }
        return res.redirect(`/${req.params.eventID}?m=unattend`);
    },
);

export default router;<|MERGE_RESOLUTION|>--- conflicted
+++ resolved
@@ -27,13 +27,8 @@
 import { markdownToSanitizedHTML } from "../util/markdown.js";
 import { checkMagicLink, getConfigMiddleware } from "../lib/middleware.js";
 import { getConfig } from "../lib/config.js";
-<<<<<<< HEAD
 import i18next from "i18next";
 moment.locale(i18next.language); 
-const config = getConfig();
-=======
->>>>>>> 69f75005
-
 const config = getConfig();
 
 const storage = multer.memoryStorage();
@@ -486,28 +481,6 @@
                 }
             }
             // Send update to all attendees
-<<<<<<< HEAD
-            if (req.app.locals.sendEmails) {
-                const attendeeEmails = event.attendees
-                    ?.filter((o) => o.status === "attending" && o.email)
-                    .map((o) => o.email);
-                if (attendeeEmails?.length) {
-                    sendEmailFromTemplate(
-                        config.general.email,
-                        attendeeEmails.join(","),
-                        i18next.t("routes.event.editedsubject", { eventname: event.name}),
-                        "editEvent",
-                        {
-                            diffText,
-                            eventID: req.params.eventID,
-                            siteName: res.locals.config?.general.site_name,
-                            siteLogo: res.locals.config?.general.email_logo_url,
-                            domain: res.locals.config?.general.domain,
-                        },
-                        req,
-                    );
-                }
-=======
             const attendeeEmails = event.attendees
                 ?.filter((o) => o.status === "attending" && o.email)
                 .map((o) => o.email!);
@@ -515,14 +488,13 @@
                 req.emailService.sendEmailFromTemplate({
                     to: config.general.email,
                     bcc: attendeeEmails,
-                    subject: `${event.name} was just edited`,
+                    subject: i18next.t("routes.event.editedsubject", { eventname: event.name}),
                     templateName: "editEvent",
                     templateData: {
                         diffText,
                         eventID: req.params.eventID,
                     },
                 });
->>>>>>> 69f75005
             }
             res.sendStatus(200);
         } catch (err) {
@@ -698,22 +670,12 @@
                 "success",
                 `Attendee removed self from event ${req.params.eventID}`,
             );
-<<<<<<< HEAD
-            if (attendeeEmail && req.app.locals.sendEmails) {
-                await sendEmailFromTemplate(
-                    attendeeEmail,
-                    "",
-                    i18next.t("routes.removeeventattendeesubject"),
-                    "unattendEvent",
-                    {
-=======
             if (attendeeEmail) {
                 await req.emailService.sendEmailFromTemplate({
                     to: attendeeEmail,
-                    subject: "You have been removed from an event",
+                    subject: i18next.t("routes.removeeventattendeesubject"),
                     templateName: "unattendEvent",
                     templateData: {
->>>>>>> 69f75005
                         eventID: req.params.eventID,
                     },
                 });
