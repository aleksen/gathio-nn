import { Router, Request, Response } from "express";
import { frontendConfig } from "../lib/config.js";
import { generateMagicLinkToken } from "../util/generator.js";
import MagicLink from "../models/MagicLink.js";
import { getConfigMiddleware } from "../lib/middleware.js";
import i18next from "i18next";

const router = Router();

router.use(getConfigMiddleware);

router.post("/magic-link/event/create", async (req: Request, res: Response) => {
    const { email } = req.body;
    if (!email) {
        res.render("createEventMagicLink", {
            ...frontendConfig(res),
            message: {
                type: "danger",
                text: i18next.t("routes.magiclink.provideemail"),
            },
        });
        return;
    }
    const allowedEmails = res.locals.config?.general.creator_email_addresses;
    if (!allowedEmails?.length) {
        // No creator email addresses are configured, so skip the magic link check
        return res.redirect("/new");
    }
    if (!allowedEmails.includes(email)) {
        res.render("createEventMagicLink", {
            ...frontendConfig(res),
            message: {
                type: "success",
                text: i18next.t("routes.magiclink.thanks"),
            },
        });
        return;
    }
    const token = generateMagicLinkToken();
    const magicLink = new MagicLink({
        email,
        token,
        expiryTime: new Date(Date.now() + 24 * 60 * 60 * 1000), // 24 hours
        permittedActions: ["createEvent"],
    });
    await magicLink.save();

    // Take this opportunity to delete any expired magic links
    await MagicLink.deleteMany({ expiryTime: { $lt: new Date() } });

<<<<<<< HEAD
    sendEmailFromTemplate(
        email,
        "",
        i18next.t("routes.magiclink.mailsubject"),
        "createEventMagicLink",
        {
            token,
            siteName: res.locals.config?.general.site_name,
            siteLogo: res.locals.config?.general.email_logo_url,
            domain: res.locals.config?.general.domain,
=======
    req.emailService.sendEmailFromTemplate({
        to: email,
        subject: "Magic link to create an event",
        templateName: "createEventMagicLink",
        templateData: {
            token
>>>>>>> 69f75005
        },
    });
    res.render("createEventMagicLink", {
        ...frontendConfig(res),
        message: {
            type: "success",
            text: i18next.t("routes.magiclink.thanks"),
        },
    });
});

export default router;<|MERGE_RESOLUTION|>--- conflicted
+++ resolved
@@ -48,25 +48,12 @@
     // Take this opportunity to delete any expired magic links
     await MagicLink.deleteMany({ expiryTime: { $lt: new Date() } });
 
-<<<<<<< HEAD
-    sendEmailFromTemplate(
-        email,
-        "",
-        i18next.t("routes.magiclink.mailsubject"),
-        "createEventMagicLink",
-        {
-            token,
-            siteName: res.locals.config?.general.site_name,
-            siteLogo: res.locals.config?.general.email_logo_url,
-            domain: res.locals.config?.general.domain,
-=======
     req.emailService.sendEmailFromTemplate({
         to: email,
-        subject: "Magic link to create an event",
+        subject: i18next.t("routes.magiclink.mailsubject"),
         templateName: "createEventMagicLink",
         templateData: {
             token
->>>>>>> 69f75005
         },
     });
     res.render("createEventMagicLink", {
