import fs from "fs";
import toml from "toml";
import { exitWithError } from "./process.js";
import { Response } from "express";
import { markdownToSanitizedHTML } from "../util/markdown.js";
import i18next from "i18next";

interface StaticPage {
    title: string;
    path: string;
    filename: string;
}

export interface GathioConfig {
    general: {
        domain: string;
        port: string;
        email: string;
        site_name: string;
        delete_after_days: number;
        is_federated: boolean;
        email_logo_url: string;
        show_kofi: boolean;
        show_public_event_list: boolean;
        mail_service: "nodemailer" | "sendgrid" | "none";
        creator_email_addresses: string[];
    };
    database: {
        mongodb_url: string;
    };
    nodemailer?: {
        smtp_url?: string;
        smtp_server: string;
        smtp_port: string;
        smtp_username: string;
        smtp_password: string;
    };
    sendgrid?: {
        api_key: string;
    };
    static_pages?: StaticPage[];
}

interface FrontendConfig {
    domain: string;
    siteName: string;
    isFederated: boolean;
    emailLogoUrl: string;
    showKofi: boolean;
    showPublicEventList: boolean;
    showInstanceInformation: boolean;
    staticPages?: StaticPage[];
    version: string;
}

const defaultConfig: GathioConfig = {
    general: {
        domain: "localhost:3000",
        email: "contact@example.com",
        port: "3000",
        site_name: "gathio",
        is_federated: true,
        delete_after_days: 7,
        email_logo_url: "",
        show_public_event_list: false,
        show_kofi: false,
        mail_service: "none",
        creator_email_addresses: [],
    },
    database: {
        mongodb_url: "mongodb://localhost:27017/gathio",
    },
};

export const frontendConfig = (res: Response): FrontendConfig => {
    const config = res.locals.config;
    if (!config) {
        return {
            domain: defaultConfig.general.domain,
            siteName: defaultConfig.general.site_name,
            isFederated: defaultConfig.general.is_federated,
            emailLogoUrl: defaultConfig.general.email_logo_url,
            showPublicEventList: defaultConfig.general.show_public_event_list,
            showKofi: defaultConfig.general.show_kofi,
            showInstanceInformation: false,
            staticPages: [],
            version: process.env.npm_package_version || "unknown",
        };
    }
    return {
        domain: config.general.domain,
        siteName: config.general.site_name,
        isFederated: !!config.general.is_federated,
        emailLogoUrl: config.general.email_logo_url,
        showPublicEventList: !!config.general.show_public_event_list,
        showKofi: !!config.general.show_kofi,
        showInstanceInformation: !!config.static_pages?.length,
        staticPages: config.static_pages,
        version: process.env.npm_package_version || "unknown",
    };
};

interface InstanceRule {
    icon: string;
    text: string;
}

export const instanceRules = (): InstanceRule[] => {
    const config = getConfig();
    const rules = [];
    rules.push(
        config.general.show_public_event_list
            ? {
<<<<<<< HEAD
                  text: i18next.t("config.instancerule.showpubliceventlist-true"),
                  icon: "fas fa-eye",
              }
            : {
                  text: i18next.t("config.instancerule..showpubliceventlist-false"),
                  icon: "fas fa-eye-slash",
              },
=======
                text: "Public events and groups are displayed on the homepage",
                icon: "fas fa-eye",
            }
            : {
                text: "Events and groups can only be accessed by direct link",
                icon: "fas fa-eye-slash",
            },
>>>>>>> 69f75005
    );
    rules.push(
        config.general.creator_email_addresses?.length
            ? {
<<<<<<< HEAD
                  text: i18next.t("config.instancerule.creatoremail-true"),
                  icon: "fas fa-user-check",
              }
            : {
                  text: i18next.t("config.instancerule.creatoremail-false"),
                  icon: "fas fa-users",
              },
=======
                text: "Only specific people can create events and groups",
                icon: "fas fa-user-check",
            }
            : {
                text: "Anyone can create events and groups",
                icon: "fas fa-users",
            },
>>>>>>> 69f75005
    );
    rules.push(
        config.general.delete_after_days > 0
            ? {
<<<<<<< HEAD
                  text: i18next.t("config.instancerule.deleteafterdays-true", { days: config.general.delete_after_days } ),
                  icon: "far fa-calendar-times",
              }
            : {
                  text: i18next.t("config.instancerule.deleteafterdays-false"),
                  icon: "far fa-calendar-check",
              },
=======
                text: `Events are automatically deleted ${config.general.delete_after_days} days after they end`,
                icon: "far fa-calendar-times",
            }
            : {
                text: "Events are permanent, and are never automatically deleted",
                icon: "far fa-calendar-check",
            },
>>>>>>> 69f75005
    );
    rules.push(
        config.general.is_federated
            ? {
<<<<<<< HEAD
                  text: i18next.t("config.instancerule.isfederated-true"),
                  icon: "fas fa-globe",
              }
            : {
                  text: i18next.t("config.instancerule.isfederated-false"),
                  icon: "fas fa-globe",
              },
=======
                text: "This instance federates with other instances using ActivityPub",
                icon: "fas fa-globe",
            }
            : {
                text: "This instance does not federate with other instances",
                icon: "fas fa-globe",
            },
>>>>>>> 69f75005
    );
    return rules;
};

export const instanceDescription = (): string => {
    const config = getConfig();
    const defaultInstanceDescription =
        i18next.t("config.defaultinstancedesc");
    let instanceDescription = defaultInstanceDescription;
    let instancedescfile = "./static/instance-description-" + i18next.language + ".md";
    try {
        if (fs.existsSync(instancedescfile)) {
            const fileBody = fs.readFileSync(
                instancedescfile,
                "utf-8",
            );
            instanceDescription = markdownToSanitizedHTML(fileBody);
        }
        // Replace {{siteName}} with the instance name
        instanceDescription = instanceDescription.replace(
            /\{\{ ?siteName ?\}\}/g,
            config?.general.site_name,
        );
        return instanceDescription;
    } catch (err) {
        console.log(err);
        return defaultInstanceDescription;
    }
};

let _resolvedConfig: GathioConfig | null = null;
// Attempt to load our global config. Will stop the app if the config file
// cannot be read (there's no point trying to continue!)
export const getConfig = (): GathioConfig => {
    if (_resolvedConfig) {
        return _resolvedConfig;
    }

    try {
        const config = toml.parse(
            fs.readFileSync("./config/config.toml", "utf-8"),
        ) as GathioConfig;
        const resolvedConfig = {
            ...defaultConfig,
            ...config,
        }
        if (process.env.CYPRESS || process.env.CI) {
            config.general.mail_service = "none";
            console.log(
                "Running in Cypress or CI, not initializing email service.",
            );
        } else if (config.general.mail_service === "none") {
            console.warn(
                "You have not configured this Gathio instance to send emails! This means that event creators will not receive emails when their events are created, which means they may end up locked out of editing events. Consider setting up an email service.",
            );
        }

        _resolvedConfig = resolvedConfig;
        return resolvedConfig;
    } catch {
        exitWithError(
            "Configuration file not found! Have you renamed './config/config-example.toml' to './config/config.toml'?",
        );
        return process.exit(1);
    }
};

export default getConfig;<|MERGE_RESOLUTION|>--- conflicted
+++ resolved
@@ -111,86 +111,46 @@
     rules.push(
         config.general.show_public_event_list
             ? {
-<<<<<<< HEAD
-                  text: i18next.t("config.instancerule.showpubliceventlist-true"),
-                  icon: "fas fa-eye",
-              }
-            : {
-                  text: i18next.t("config.instancerule..showpubliceventlist-false"),
-                  icon: "fas fa-eye-slash",
-              },
-=======
-                text: "Public events and groups are displayed on the homepage",
+                text: i18next.t("config.instancerule.showpubliceventlist-true"),
                 icon: "fas fa-eye",
             }
             : {
-                text: "Events and groups can only be accessed by direct link",
+                text: i18next.t("config.instancerule.showpubliceventlist-false"),
                 icon: "fas fa-eye-slash",
             },
->>>>>>> 69f75005
     );
     rules.push(
         config.general.creator_email_addresses?.length
             ? {
-<<<<<<< HEAD
-                  text: i18next.t("config.instancerule.creatoremail-true"),
-                  icon: "fas fa-user-check",
-              }
-            : {
-                  text: i18next.t("config.instancerule.creatoremail-false"),
-                  icon: "fas fa-users",
-              },
-=======
-                text: "Only specific people can create events and groups",
+                text: i18next.t("config.instancerule.creatoremail-true"),
                 icon: "fas fa-user-check",
             }
             : {
-                text: "Anyone can create events and groups",
+                text: i18next.t("config.instancerule.creatoremail-false"),
                 icon: "fas fa-users",
             },
->>>>>>> 69f75005
     );
     rules.push(
         config.general.delete_after_days > 0
             ? {
-<<<<<<< HEAD
-                  text: i18next.t("config.instancerule.deleteafterdays-true", { days: config.general.delete_after_days } ),
-                  icon: "far fa-calendar-times",
-              }
-            : {
-                  text: i18next.t("config.instancerule.deleteafterdays-false"),
-                  icon: "far fa-calendar-check",
-              },
-=======
-                text: `Events are automatically deleted ${config.general.delete_after_days} days after they end`,
+                text: i18next.t("config.instancerule.deleteafterdays-true", { days: config.general.delete_after_days } ),
                 icon: "far fa-calendar-times",
             }
             : {
-                text: "Events are permanent, and are never automatically deleted",
+                text: i18next.t("config.instancerule.deleteafterdays-false"),
                 icon: "far fa-calendar-check",
             },
->>>>>>> 69f75005
     );
     rules.push(
         config.general.is_federated
             ? {
-<<<<<<< HEAD
-                  text: i18next.t("config.instancerule.isfederated-true"),
-                  icon: "fas fa-globe",
-              }
-            : {
-                  text: i18next.t("config.instancerule.isfederated-false"),
-                  icon: "fas fa-globe",
-              },
-=======
-                text: "This instance federates with other instances using ActivityPub",
+                text: i18next.t("config.instancerule.isfederated-true"),
                 icon: "fas fa-globe",
             }
             : {
-                text: "This instance does not federate with other instances",
+                text: i18next.t("config.instancerule.isfederated-false"),
                 icon: "fas fa-globe",
             },
->>>>>>> 69f75005
     );
     return rules;
 };
