import fs from "fs";
import express from "express";
import { customAlphabet } from "nanoid";
import randomstring from "randomstring";
import { frontendConfig, getConfig } from "./lib/config.js";
import { addToLog } from "./helpers.js";
import moment from "moment-timezone";
import crypto from "crypto";
import request from "request";
import niceware from "niceware";
import ical from "ical";
import fileUpload from "express-fileupload";
import Jimp from "jimp";
import schedule from "node-schedule";
import {
    broadcastCreateMessage,
    broadcastDeleteMessage,
    processInbox,
} from "./activitypub.js";
import Event from "./models/Event.js";
import EventGroup from "./models/EventGroup.js";
import path from "path";
import { activityPubContentType } from "./lib/activitypub.js";
import { hashString } from "./util/generator.js";
<<<<<<< HEAD
import i18next from "i18next";
import { initEmailService } from "./lib/email.js";
=======
import { EmailService } from "./lib/email.js";
>>>>>>> 69f75005

const config = getConfig();
const domain = config.general.domain;
const isFederated = config.general.is_federated || true;

// This alphabet (used to generate all event, group, etc. IDs) is missing '-'
// because ActivityPub doesn't like it in IDs
const nanoid = customAlphabet(
    "0123456789ABCDEFGHIJKLMNOPQRSTUVWXYZabcdefghijklmnopqrstuvwxyz_",
    21,
);

const router = express.Router();
router.use(fileUpload());

// SCHEDULED DELETION
schedule.scheduleJob("59 23 * * *", function (fireDate) {
    const deleteAfterDays = config.general.delete_after_days;
    if (!deleteAfterDays || deleteAfterDays <= 0) {
        // Deletion is disabled
        return;
    }

    const too_old = moment
        .tz("Etc/UTC")
        .subtract(deleteAfterDays, "days")
        .toDate();
    console.log(
        "Old event deletion running! Deleting all events concluding before ",
        too_old,
    );

    Event.find({ end: { $lte: too_old } })
        .then((oldEvents) => {
            oldEvents.forEach((event) => {
                const deleteEventFromDB = (id) => {
                    Event.remove({ _id: id })
                        .then((response) => {
                            addToLog(
                                "deleteOldEvents",
                                "success",
                                "Old event " + id + " deleted",
                            );
                        })
                        .catch((err) => {
                            addToLog(
                                "deleteOldEvents",
                                "error",
                                "Attempt to delete old event " +
                                    id +
                                    " failed with error: " +
                                    err,
                            );
                        });
                };

                if (event.image) {
                    fs.unlink(
                        path.join(
                            process.cwd(),
                            "/public/events/" + event.image,
                        ),
                        (err) => {
                            if (err) {
                                addToLog(
                                    "deleteOldEvents",
                                    "error",
                                    "Attempt to delete event image for old event " +
                                        event.id +
                                        " failed with error: " +
                                        err,
                                );
                            }
                            // Image removed
                            addToLog(
                                "deleteOldEvents",
                                "error",
                                "Image deleted for old event " + event.id,
                            );
                        },
                    );
                }
                // Check if event has ActivityPub fields
                if (event.activityPubActor && event.activityPubEvent) {
                    // Broadcast a Delete profile message to all followers so that at least Mastodon servers will delete their local profile information
                    const guidUpdateObject = crypto
                        .randomBytes(16)
                        .toString("hex");
                    const jsonUpdateObject = JSON.parse(event.activityPubActor);
                    const jsonEventObject = JSON.parse(event.activityPubEvent);
                    // first broadcast AP messages, THEN delete from DB
                    broadcastDeleteMessage(
                        jsonUpdateObject,
                        event.followers,
                        event.id,
                        function (statuses) {
                            broadcastDeleteMessage(
                                jsonEventObject,
                                event.followers,
                                event.id,
                                function (statuses) {
                                    deleteEventFromDB(event._id);
                                },
                            );
                        },
                    );
                } else {
                    // No ActivityPub data - simply delete the event
                    deleteEventFromDB(event._id);
                }
            });
        })
        .catch((err) => {
            addToLog(
                "deleteOldEvents",
                "error",
                "Attempt to delete old event " +
                    event.id +
                    " failed with error: " +
                    err,
            );
        });

    // TODO: While we're here, also remove all provisioned event attendees over a day
    // old (they're not going to become active)
});

// BACKEND ROUTES
router.post("/verifytoken/event/:eventID", (req, res) => {
    Event.findOne({
        id: req.params.eventID,
        editToken: req.body.editToken,
    }).then((event) => {
        if (event) return res.sendStatus(200);
        return res.sendStatus(404);
    });
});

router.post("/verifytoken/group/:eventGroupID", (req, res) => {
    EventGroup.findOne({
        id: req.params.eventGroupID,
        editToken: req.body.editToken,
    }).then((group) => {
        if (group) return res.sendStatus(200);
        return res.sendStatus(404);
    });
});

router.post("/deleteimage/:eventID/:editToken", (req, res) => {
    let submittedEditToken = req.params.editToken;
    let eventImage;
    Event.findOne({
        id: req.params.eventID,
    }).then((event) => {
        if (event.editToken === submittedEditToken) {
            // Token matches
            if (event.image) {
                eventImage = event.image;
            } else {
                res.status(500).send(
                    "This event doesn't have a linked image. What are you even doing",
                );
            }
            fs.unlink(
                path.join(process.cwd(), "/public/events/" + eventImage),
                (err) => {
                    if (err) {
                        res.status(500).send(err);
                        addToLog(
                            "deleteEventImage",
                            "error",
                            "Attempt to delete event image for event " +
                                req.params.eventID +
                                " failed with error: " +
                                err,
                        );
                    }
                    // Image removed
                    addToLog(
                        "deleteEventImage",
                        "success",
                        "Image for event " + req.params.eventID + " deleted",
                    );
                    event.image = "";
                    event
                        .save()
                        .then((response) => {
                            res.status(200).send("Success");
                        })
                        .catch((err) => {
                            res.status(500).send(err);
                            addToLog(
                                "deleteEventImage",
                                "error",
                                "Attempt to delete event image for event " +
                                    req.params.eventID +
                                    " failed with error: " +
                                    err,
                            );
                        });
                },
            );
        }
    });
});

router.post("/deleteevent/:eventID/:editToken", (req, res) => {
    let submittedEditToken = req.params.editToken;
    let eventImage;
    Event.findOne({
        id: req.params.eventID,
    })
        .then((event) => {
            if (event.editToken === submittedEditToken) {
                // Token matches

                let eventImage;
                if (event.image) {
                    eventImage = event.image;
                }

                // broadcast a Delete profile message to all followers so that at least Mastodon servers will delete their local profile information
                const guidUpdateObject = crypto.randomBytes(16).toString("hex");
                const jsonUpdateObject = JSON.parse(event.activityPubActor);
                // first broadcast AP messages, THEN delete from DB
                broadcastDeleteMessage(
                    jsonUpdateObject,
                    event.followers,
                    req.params.eventID,
                    function (statuses) {
                        Event.deleteOne(
                            { id: req.params.eventID },
                            function (err, raw) {
                                if (err) {
                                    res.send(err);
                                    addToLog(
                                        "deleteEvent",
                                        "error",
                                        "Attempt to delete event " +
                                            req.params.eventID +
                                            " failed with error: " +
                                            err,
                                    );
                                }
                            },
                        )
                            .then(() => {
                                // Delete image
                                if (eventImage) {
                                    fs.unlink(
                                        path.join(
                                            process.cwd(),
                                            "/public/events/" + eventImage,
                                        ),
                                        (err) => {
                                            if (err) {
                                                res.send(err);
                                                addToLog(
                                                    "deleteEvent",
                                                    "error",
                                                    "Attempt to delete event image for event " +
                                                        req.params.eventID +
                                                        " failed with error: " +
                                                        err,
                                                );
                                            }
                                            // Image removed
                                            addToLog(
                                                "deleteEvent",
                                                "success",
                                                "Event " +
                                                    req.params.eventID +
                                                    " deleted",
                                            );
                                        },
                                    );
                                }
                                res.writeHead(302, {
                                    Location: "/",
                                });
                                res.end();

                                const attendeeEmails = event?.attendees?.filter(
                                        (o) =>
                                            o.status === "attending" &&
                                            o.email,
                                    )
                                    .map((o) => o.email || '') || [];
                                if (attendeeEmails.length) {
                                    console.log(
                                        "Sending emails to: " +
                                            attendeeEmails,
<<<<<<< HEAD
                                        );
                                        req.app.get("hbsInstance").renderView(
                                            "./views/emails/deleteEvent/deleteEventHtml.handlebars",
                                            {
                                                siteName,
                                                siteLogo,
                                                domain,
                                                eventName: event.name,
                                                cache: true,
                                                layout: "email.handlebars",
                                            },
                                            function (err, html) {
                                                const msg = {
                                                    to: attendeeEmails,
                                                    from: contactEmail,
                                                    subject: `${siteName} : ` + i18next.t("routes.deleteeventsubject", {eventName: event.name}),
                                                    html,
                                                };
                                                switch (mailService) {
                                                    case "sendgrid":
                                                        sgMail
                                                            .sendMultiple(msg)
                                                            .catch((e) => {
                                                                console.error(
                                                                    e.toString(),
                                                                );
                                                                res.status(
                                                                    500,
                                                                ).end();
                                                            });
                                                        break;
                                                    case "nodemailer":
                                                        nodemailerTransporter
                                                            .sendMail(msg)
                                                            .catch((e) => {
                                                                console.error(
                                                                    e.toString(),
                                                                );
                                                                res.status(
                                                                    500,
                                                                ).end();
                                                            });
                                                        break;
                                                }
                                            },
                                        );
                                    } else {
                                        console.log("Nothing to send!");
                                    }
=======
                                    );
                                    req.emailService.sendEmailFromTemplate({
                                        to: attendeeEmails, 
                                        subject: `${event?.name} was deleted`,
                                        templateName: "deleteEvent",
                                        templateData: {
                                            eventName: event?.name,
                                        },
                                    }).catch((e) => {
                                        console.error('error sending attendee email', e.toString());
                                        res.status(500).end();
                                    });
                                } else {
                                    console.log("Nothing to send!");
>>>>>>> 69f75005
                                }
                            })
                            .catch((err) => {
                                res.send(
                                    "Sorry! Something went wrong (error deleting): " +
                                        err,
                                );
                                addToLog(
                                    "deleteEvent",
                                    "error",
                                    "Attempt to delete event " +
                                        req.params.eventID +
                                        " failed with error: " +
                                        err,
                                );
                            });
                    },
                );
            } else {
                // Token doesn't match
                res.send("Sorry! Something went wrong");
                addToLog(
                    "deleteEvent",
                    "error",
                    "Attempt to delete event " +
                        req.params.eventID +
                        " failed with error: token does not match",
                );
            }
        })
        .catch((err) => {
            res.send("Sorry! Something went wrong: " + err);
            addToLog(
                "deleteEvent",
                "error",
                "Attempt to delete event " +
                    req.params.eventID +
                    " failed with error: " +
                    err,
            );
        });
});

router.post("/deleteeventgroup/:eventGroupID/:editToken", (req, res) => {
    let submittedEditToken = req.params.editToken;
    EventGroup.findOne({
        id: req.params.eventGroupID,
    })
        .then(async (eventGroup) => {
            if (eventGroup.editToken === submittedEditToken) {
                // Token matches

                let linkedEvents = await Event.find({
                    eventGroup: eventGroup._id,
                });

                let linkedEventIDs = linkedEvents.map((event) => event._id);
                let eventGroupImage = false;
                if (eventGroup.image) {
                    eventGroupImage = eventGroup.image;
                }

                EventGroup.deleteOne(
                    { id: req.params.eventGroupID },
                    function (err, raw) {
                        if (err) {
                            res.send(err);
                            addToLog(
                                "deleteEventGroup",
                                "error",
                                "Attempt to delete event group " +
                                    req.params.eventGroupID +
                                    " failed with error: " +
                                    err,
                            );
                        }
                    },
                )
                    .then(() => {
                        // Delete image
                        if (eventGroupImage) {
                            fs.unlink(
                                path.join(
                                    process.cwd(),
                                    "/public/events/" + eventGroupImage,
                                ),
                                (err) => {
                                    if (err) {
                                        res.send(err);
                                        addToLog(
                                            "deleteEventGroup",
                                            "error",
                                            "Attempt to delete event image for event group " +
                                                req.params.eventGroupID +
                                                " failed with error: " +
                                                err,
                                        );
                                    }
                                },
                            );
                        }
                        Event.updateOne(
                            { _id: { $in: linkedEventIDs } },
                            { $set: { eventGroup: null } },
                            { multi: true },
                        )
                            .then((response) => {
                                addToLog(
                                    "deleteEventGroup",
                                    "success",
                                    "Event group " +
                                        req.params.eventGroupID +
                                        " deleted",
                                );
                                res.writeHead(302, {
                                    Location: "/",
                                });
                                res.end();
                            })
                            .catch((err) => {
                                res.send(
                                    "Sorry! Something went wrong (error deleting): " +
                                        err,
                                );
                                addToLog(
                                    "deleteEventGroup",
                                    "error",
                                    "Attempt to delete event group " +
                                        req.params.eventGroupID +
                                        " failed with error: " +
                                        err,
                                );
                            });
                    })
                    .catch((err) => {
                        res.send(
                            "Sorry! Something went wrong (error deleting): " +
                                err,
                        );
                        addToLog(
                            "deleteEventGroup",
                            "error",
                            "Attempt to delete event group " +
                                req.params.eventGroupID +
                                " failed with error: " +
                                err,
                        );
                    });
            } else {
                // Token doesn't match
                res.send("Sorry! Something went wrong");
                addToLog(
                    "deleteEventGroup",
                    "error",
                    "Attempt to delete event group " +
                        req.params.eventGroupID +
                        " failed with error: token does not match",
                );
            }
        })
        .catch((err) => {
            res.send("Sorry! Something went wrong: " + err);
            addToLog(
                "deleteEventGroup",
                "error",
                "Attempt to delete event group " +
                    req.params.eventGroupID +
                    " failed with error: " +
                    err,
            );
        });
});

router.post("/attendee/provision", async (req, res) => {
    const removalPassword = niceware.generatePassphrase(6).join("-");
    const newAttendee = {
        status: "provisioned",
        removalPassword,
        created: Date.now(),
    };

    const event = await Event.findOne({ id: req.query.eventID }).catch((e) => {
        addToLog(
            "provisionEventAttendee",
            "error",
            "Attempt to provision attendee in event " +
                req.query.eventID +
                " failed with error: " +
                e,
        );
        return res.sendStatus(500);
    });

    if (!event) {
        return res.sendStatus(404);
    }

    event.attendees.push(newAttendee);
    await event.save().catch((e) => {
        console.log(e);
        addToLog(
            "provisionEventAttendee",
            "error",
            "Attempt to provision attendee in event " +
                req.query.eventID +
                " failed with error: " +
                e,
        );
        return res.sendStatus(500);
    });
    addToLog(
        "provisionEventAttendee",
        "success",
        "Attendee provisioned in event " + req.query.eventID,
    );

    // Return the removal password and the number of free spots remaining
    let freeSpots;
    if (event.maxAttendees !== null && event.maxAttendees !== undefined) {
        freeSpots =
            event.maxAttendees -
            event.attendees.reduce(
                (acc, a) =>
                    acc + (a.status === "attending" ? a.number || 1 : 0),
                0,
            );
    } else {
        freeSpots = undefined;
    }
    return res.json({ removalPassword, freeSpots });
});

router.post("/attendevent/:eventID", async (req, res) => {
    // Do not allow empty removal passwords
    if (!req.body.removalPassword) {
        return res.sendStatus(500);
    }
    const event = await Event.findOne({ id: req.params.eventID }).catch((e) => {
        addToLog(
            "attendEvent",
            "error",
            "Attempt to attend event " +
                req.params.eventID +
                " failed with error: " +
                e,
        );
        return res.sendStatus(500);
    });
    if (!event) {
        return res.sendStatus(404);
    }
    const attendee = event.attendees.find(
        (a) => a.removalPassword === req.body.removalPassword,
    );
    if (!attendee) {
        return res.sendStatus(404);
    }
    // Do we have enough free spots in this event to accomodate this attendee?
    // First, check if the event has a max number of attendees
    if (event.maxAttendees !== null && event.maxAttendees !== undefined) {
        const freeSpots =
            event.maxAttendees -
            event.attendees.reduce(
                (acc, a) =>
                    acc + (a.status === "attending" ? a.number || 1 : 0),
                0,
            );
        if (req.body.attendeeNumber > freeSpots) {
            return res.sendStatus(403);
        }
    }

    Event.findOneAndUpdate(
        {
            id: req.params.eventID,
            "attendees.removalPassword": req.body.removalPassword,
        },
        {
            $set: {
                "attendees.$.status": "attending",
                "attendees.$.name": req.body.attendeeName,
                "attendees.$.email": req.body.attendeeEmail,
                "attendees.$.number": req.body.attendeeNumber,
                "attendees.$.visibility": req.body.attendeeVisible
                    ? "public"
                    : "private",
            },
        },
    )
        .then((event) => {
            if (!event) {
                return res.sendStatus(404);
            }

            addToLog(
                "addEventAttendee",
                "success",
                "Attendee added to event " + req.params.eventID,
            );
<<<<<<< HEAD
            if (sendEmails) {
                if (req.body.attendeeEmail) {
                    req.app.get("hbsInstance").renderView(
                        "./views/emails/addEventAttendee/addEventAttendeeHtml.handlebars",
                        {
                            eventID: req.params.eventID,
                            siteName,
                            siteLogo,
                            domain,
                            removalPassword: req.body.removalPassword,
                            removalPasswordHash: hashString(req.body.removalPassword),
                            cache: true,
                            layout: "email.handlebars",
                        },
                        function (err, html) {
                            const msg = {
                                to: req.body.attendeeEmail,
                                from: contactEmail,
                                subject: `${siteName} : ` + i18next.t("routes.addeventattendeesubject", {eventName: event.name}),
                                html,
                            };
                            switch (mailService) {
                                case "sendgrid":
                                    sgMail.send(msg).catch((e) => {
                                        console.error(e.toString());
                                        res.status(500).end();
                                    });
                                    break;
                                case "nodemailer":
                                    nodemailerTransporter
                                        .sendMail(msg)
                                        .catch((e) => {
                                            console.error(e.toString());
                                            res.status(500).end();
                                        });
                                    break;
                            }
                        },
                    );
                }
=======
            if (req.body.attendeeEmail) {          
                req.emailService.sendEmailFromTemplate({
                    to: req.body.attendeeEmail,
                    subject: `You're RSVPed to ${event.name}`,
                    templateName: "addEventAttendee",
                    templateData:{
                        eventID: req.params.eventID,
                        removalPassword: req.body.removalPassword,
                        removalPasswordHash: hashString(
                            req.body.removalPassword,
                        ),
                    },
                }).catch((e) => {
                    console.error('error sending addEventAttendee email', e.toString());
                    res.status(500).end();
                });
>>>>>>> 69f75005
            }
            res.redirect(`/${req.params.eventID}`);
        })
        .catch((error) => {
            res.send("Database error, please try again :(");
            addToLog(
                "addEventAttendee",
                "error",
                "Attempt to add attendee to event " +
                    req.params.eventID +
                    " failed with error: " +
                    error,
            );
        });
});

// this is a one-click unattend that requires a secret URL that only the person who RSVPed over
// activitypub knows
router.get("/oneclickunattendevent/:eventID/:attendeeID", (req, res) => {
    // Mastodon and Pleroma will "click" links that sent to its users, presumably as a prefetch?
    // Anyway, this ignores the automated clicks that are done without the user's knowledge
    if (
        req.headers["user-agent"] &&
        (req.headers["user-agent"].toLowerCase().includes("mastodon") ||
            req.headers["user-agent"].toLowerCase().includes("pleroma"))
    ) {
        return res.sendStatus(200);
    }
    Event.findOneAndUpdate(
        { id: req.params.eventID },
        { $pull: { attendees: { _id: req.params.attendeeID } } },
    )
        .then((event) => {
            if (!event) {
                return res.sendStatus(404);
            }
            addToLog(
                "oneClickUnattend",
                "success",
                "Attendee removed via one click unattend " + req.params.eventID,
            );
<<<<<<< HEAD
            if (sendEmails) {
                // currently this is never called because we don't have the email address
                if (req.body.attendeeEmail) {
                    req.app.get("hbsInstance").renderView(
                        "./views/emails/removeEventAttendee/removeEventAttendeeHtml.handlebars",
                        {
                            eventName: req.params.eventName,
                            siteName,
                            domain,
                            cache: true,
                            layout: "email.handlebars",
                        },
                        function (err, html) {
                            const msg = {
                                to: req.body.attendeeEmail,
                                from: contactEmail,
                                subject: `${siteName} : ` + i18next.t("routes.removeeventattendeesubject"),
                                html,
                            };
                            switch (mailService) {
                                case "sendgrid":
                                    sgMail.send(msg).catch((e) => {
                                        console.error(e.toString());
                                        res.status(500).end();
                                    });
                                    break;
                                case "nodemailer":
                                    nodemailerTransporter
                                        .sendMail(msg)
                                        .catch((e) => {
                                            console.error(e.toString());
                                            res.status(500).end();
                                        });
                                    break;
                            }
                        },
                    );
                }
=======
            // currently this is never called because we don't have the email address
            if (req.body.attendeeEmail) {
                req.emailService.sendEmailFromTemplate({
                    to: req.body.attendeeEmail,
                    subject: `You have been removed from an event`,
                    templateName: "removeEventAttendee",
                    templateData:{
                        eventName: event.name,
                    },
                }).catch((e) => {
                    console.error('error sending removeEventAttendeeHtml email', e.toString());
                    res.status(500).end();
                });
>>>>>>> 69f75005
            }
            res.writeHead(302, {
                Location: "/" + req.params.eventID,
            });
            res.end();
        })
        .catch((err) => {
            res.send("Database error, please try again :(");
            addToLog(
                "removeEventAttendee",
                "error",
                "Attempt to remove attendee by admin from event " +
                    req.params.eventID +
                    " failed with error: " +
                    err,
            );
        });
});

router.post("/removeattendee/:eventID/:attendeeID", (req, res) => {
    Event.findOneAndUpdate(
        { id: req.params.eventID },
        { $pull: { attendees: { _id: req.params.attendeeID } } },
    )
        .then((event) => {
            if (!event) {
                return res.sendStatus(404);
            }
            addToLog(
                "removeEventAttendee",
                "success",
                "Attendee removed by admin from event " + req.params.eventID,
            );
<<<<<<< HEAD
            if (sendEmails) {
                // currently this is never called because we don't have the email address
                if (req.body.attendeeEmail) {
                    req.app.get("hbsInstance").renderView(
                        "./views/emails/removeEventAttendee/removeEventAttendeeHtml.handlebars",
                        {
                            eventName: req.params.eventName,
                            siteName,
                            siteLogo,
                            domain,
                            cache: true,
                            layout: "email.handlebars",
                        },
                        function (err, html) {
                            const msg = {
                                to: req.body.attendeeEmail,
                                from: contactEmail,
                                subject: `${siteName} : ` + i18next.t("routes.removeeventattendeesubject"),
                                html,
                            };
                            switch (mailService) {
                                case "sendgrid":
                                    sgMail.send(msg).catch((e) => {
                                        console.error(e.toString());
                                        res.status(500).end();
                                    });
                                    break;
                                case "nodemailer":
                                    nodemailerTransporter
                                        .sendMail(msg)
                                        .catch((e) => {
                                            console.error(e.toString());
                                            res.status(500).end();
                                        });
                                    break;
                            }
                        },
                    );
                }
=======
            // currently this is never called because we don't have the email address
            if (req.body.attendeeEmail) {
                req.emailService.sendEmailFromTemplate({
                    to: req.body.attendeeEmail, 
                    subject: `You have been removed from an event`, 
                    templateName: "removeEventAttendee",
                    templateData: {
                        eventName: event.name,
                    },
                }).catch((e) => {
                    console.error('error sending removeEventAttendeeHtml email', e.toString());
                    res.status(500).end();                  
                });
>>>>>>> 69f75005
            }
            res.writeHead(302, {
                Location: "/" + req.params.eventID,
            });
            res.end();
        })
        .catch((err) => {
            res.send("Database error, please try again :(");
            addToLog(
                "removeEventAttendee",
                "error",
                "Attempt to remove attendee by admin from event " +
                    req.params.eventID +
                    " failed with error: " +
                    err,
            );
        });
});

/*
 * Create an email subscription on an event group.
 */
router.post("/subscribe/:eventGroupID", (req, res) => {
    const subscriber = {
        email: req.body.emailAddress,
    };
    if (!subscriber.email) {
        return res.sendStatus(500);
    }

    EventGroup.findOne({
        id: req.params.eventGroupID,
    })
        .then((eventGroup) => {
            if (!eventGroup) {
                return res.sendStatus(404);
            }
            eventGroup.subscribers.push(subscriber);
            eventGroup.save();
<<<<<<< HEAD
            if (sendEmails) {
                req.app.get("hbsInstance").renderView(
                    "./views/emails/subscribed/subscribedHtml.handlebars",
                    {
                        eventGroupName: eventGroup.name,
                        eventGroupID: eventGroup.id,
                        emailAddress: encodeURIComponent(subscriber.email),
                        siteName,
                        siteLogo,
                        domain,
                        cache: true,
                        layout: "email.handlebars",
                    },
                    function (err, html) {
                        const msg = {
                            to: subscriber.email,
                            from: contactEmail,
                            subject: `${siteName} : ` + i18next.t("routes.subscribedsubject"),
                            html,
                        };
                        switch (mailService) {
                            case "sendgrid":
                                sgMail.send(msg).catch((e) => {
                                    console.error(e.toString());
                                    res.status(500).end();
                                });
                                break;
                            case "nodemailer":
                                nodemailerTransporter
                                    .sendMail(msg)
                                    .catch((e) => {
                                        console.error(e.toString());
                                        res.status(500).end();
                                    });
                                break;
                        }
                    },
                );
            }
=======
            req.emailService.sendEmailFromTemplate({
                to: subscriber.email, 
                subject: "You have subscribed to an event group",
                templateName: "subscribed",
                templateData:{
                    eventGroupName: eventGroup.name,
                    eventGroupID: eventGroup.id,
                    emailAddress: encodeURIComponent(subscriber.email),
                },
            }).catch((e) => {
                console.error('error sending removeEventAttendeeHtml email', e.toString());
                res.status(500).end();                  
            });

>>>>>>> 69f75005
            return res.redirect(`/group/${eventGroup.id}`);
        })
        .catch((error) => {
            addToLog(
                "addSubscription",
                "error",
                "Attempt to subscribe " +
                    req.body.emailAddress +
                    " to event group " +
                    req.params.eventGroupID +
                    " failed with error: " +
                    error,
            );
            return res.sendStatus(500);
        });
});

/*
 * Delete an existing email subscription on an event group.
 */
router.get("/unsubscribe/:eventGroupID", (req, res) => {
    const email = req.query.email;
    if (!email) {
        return res.sendStatus(500);
    }

    EventGroup.updateOne(
        { id: req.params.eventGroupID },
        { $pull: { subscribers: { email } } },
    )
        .then((response) => {
            return res.redirect("/");
        })
        .catch((error) => {
            addToLog(
                "removeSubscription",
                "error",
                "Attempt to unsubscribe " +
                    req.query.email +
                    " from event group " +
                    req.params.eventGroupID +
                    " failed with error: " +
                    error,
            );
            return res.sendStatus(500);
        });
});

router.post("/post/comment/:eventID", (req, res) => {
    let commentID = nanoid();
    const newComment = {
        id: commentID,
        author: req.body.commentAuthor,
        content: req.body.commentContent,
        timestamp: moment(),
    };

    Event.findOne(
        {
            id: req.params.eventID,
        },
        function (err, event) {
            if (!event) {
                return res.sendStatus(404);
            }
            event.comments.push(newComment);
            event
                .save()
                .then(() => {
                    addToLog(
                        "addEventComment",
                        "success",
                        "Comment added to event " + req.params.eventID,
                    );
                    // broadcast an identical message to all followers, will show in their home timeline
                    // and in the home timeline of the event
                    const guidObject = crypto.randomBytes(16).toString("hex");
                    const jsonObject = {
                        "@context": "https://www.w3.org/ns/activitystreams",
                        id: `https://${domain}/${req.params.eventID}/m/${guidObject}`,
                        name: `Comment on ${event.name}`,
                        type: "Note",
                        cc: "https://www.w3.org/ns/activitystreams#Public",
                        content: `<p>${req.body.commentAuthor} commented: ${req.body.commentContent}.</p><p><a href="https://${domain}/${req.params.eventID}/">See the full conversation here.</a></p>`,
                    };
                    broadcastCreateMessage(
                        jsonObject,
                        event.followers,
                        req.params.eventID,
                    );
<<<<<<< HEAD
                    if (sendEmails) {
                        Event.findOne({ id: req.params.eventID }).then(
                            (event) => {
                                const attendeeEmails = event.attendees
                                    .filter(
                                        (o) =>
                                            o.status === "attending" && o.email,
                                    )
                                    .map((o) => o.email);
                                if (attendeeEmails.length) {
                                    console.log(
                                        "Sending emails to: " + attendeeEmails,
                                    );
                                    req.app.get("hbsInstance").renderView(
                                        "./views/emails/addEventComment/addEventCommentHtml.handlebars",
                                        {
                                            siteName,
                                            siteLogo,
                                            domain,
                                            eventID: req.params.eventID,
                                            commentAuthor:
                                                req.body.commentAuthor,
                                            cache: true,
                                            layout: "email.handlebars",
                                        },
                                        function (err, html) {
                                            const msg = {
                                                to: attendeeEmails,
                                                from: contactEmail,
                                                subject: `${siteName} : ` + i18next.t("routes.addeventcommentsubject", { eventName: event.name }),
                                                html,
                                            };
                                            switch (mailService) {
                                                case "sendgrid":
                                                    sgMail
                                                        .sendMultiple(msg)
                                                        .catch((e) => {
                                                            console.error(
                                                                e.toString(),
                                                            );
                                                            res.status(
                                                                500,
                                                            ).end();
                                                        });
                                                    break;
                                                case "nodemailer":
                                                    nodemailerTransporter
                                                        .sendMail(msg)
                                                        .catch((e) => {
                                                            console.error(
                                                                e.toString(),
                                                            );
                                                            res.status(
                                                                500,
                                                            ).end();
                                                        });
                                                    break;
                                            }
                                        },
                                    );
                                } else {
                                    console.log("Nothing to send!");
                                }
                            },
                        );
=======
                    if (!event) {
                        return res.sendStatus(404);
>>>>>>> 69f75005
                    }
                    
                    Event.findOne({ id: req.params.eventID }).then(
                        (event) => {
                            const attendeeEmails = event.attendees
                                .filter(
                                    (o) =>
                                        o.status === "attending" && o.email,
                                )
                                .map((o) => o.email || '')  || [];
                            if (attendeeEmails.length) {
                                console.log(
                                    "Sending emails to: " + attendeeEmails,
                                );
                                req.emailService.sendEmailFromTemplate({
                                    to: event?.creatorEmail || config.general.email,
                                    bcc: attendeeEmails,
                                    subject: `New comment in ${event.name}`,
                                    templateName: "addEventComment",
                                    templateData:{
                                        eventID: req.params.eventID,
                                        commentAuthor: req.body.commentAuthor,
                                    },
                                }).catch((e) => {
                                    console.error('error sending removeEventAttendeeHtml email', e.toString());
                                    res.status(500).end();                  
                                });
                            } else {
                                console.log("Nothing to send!");
                            }
                        },
                    );
                    res.writeHead(302, {
                        Location: "/" + req.params.eventID,
                    });
                    res.end();
                })
                .catch((err) => {
                    res.send("Database error, please try again :(" + err);
                    addToLog(
                        "addEventComment",
                        "error",
                        "Attempt to add comment to event " +
                            req.params.eventID +
                            " failed with error: " +
                            err,
                    );
                });
        },
    );
});

router.post("/post/reply/:eventID/:commentID", (req, res) => {
    let replyID = nanoid();
    let commentID = req.params.commentID;
    const newReply = {
        id: replyID,
        author: req.body.replyAuthor,
        content: req.body.replyContent,
        timestamp: moment(),
    };
    Event.findOne(
        {
            id: req.params.eventID,
        },
        function (err, event) {
            if (!event) {
                return res.sendStatus(404);
            }
            var parentComment = event.comments.id(commentID);
            parentComment.replies.push(newReply);
            event
                .save()
                .then(() => {
                    addToLog(
                        "addEventReply",
                        "success",
                        "Reply added to comment " +
                            commentID +
                            " in event " +
                            req.params.eventID,
                    );
                    // broadcast an identical message to all followers, will show in their home timeline
                    const guidObject = crypto.randomBytes(16).toString("hex");
                    const jsonObject = {
                        "@context": "https://www.w3.org/ns/activitystreams",
                        id: `https://${domain}/${req.params.eventID}/m/${guidObject}`,
                        name: `Comment on ${event.name}`,
                        type: "Note",
                        cc: "https://www.w3.org/ns/activitystreams#Public",
                        content: `<p>${req.body.replyAuthor} commented: ${req.body.replyContent}</p><p><a href="https://${domain}/${req.params.eventID}/">See the full conversation here.</a></p>`,
                    };
                    broadcastCreateMessage(
                        jsonObject,
                        event.followers,
                        req.params.eventID,
                    );
<<<<<<< HEAD
                    if (sendEmails) {
                        Event.findOne({ id: req.params.eventID }).then(
                            (event) => {
                                const attendeeEmails = event.attendees
                                    .filter(
                                        (o) =>
                                            o.status === "attending" && o.email,
                                    )
                                    .map((o) => o.email);
                                if (attendeeEmails.length) {
                                    console.log(
                                        "Sending emails to: " + attendeeEmails,
                                    );
                                    req.app.get("hbsInstance").renderView(
                                        "./views/emails/addEventComment/addEventCommentHtml.handlebars",
                                        {
                                            siteName,
                                            siteLogo,
                                            domain,
                                            eventID: req.params.eventID,
                                            commentAuthor: req.body.replyAuthor,
                                            cache: true,
                                            layout: "email.handlebars",
                                        },
                                        function (err, html) {
                                            const msg = {
                                                to: attendeeEmails,
                                                from: contactEmail,
                                                subject: `${siteName} : ` + i18next.t("routes.addeventcommentsubject", { eventName: event.name }),
                                                html,
                                            };
                                            switch (mailService) {
                                                case "sendgrid":
                                                    sgMail
                                                        .sendMultiple(msg)
                                                        .catch((e) => {
                                                            console.error(
                                                                e.toString(),
                                                            );
                                                            res.status(
                                                                500,
                                                            ).end();
                                                        });
                                                    break;
                                                case "nodemailer":
                                                    nodemailerTransporter
                                                        .sendMail(msg)
                                                        .catch((e) => {
                                                            console.error(
                                                                e.toString(),
                                                            );
                                                            res.status(
                                                                500,
                                                            ).end();
                                                        });
                                                    break;
                                            }
                                        },
                                    );
                                } else {
                                    console.log("Nothing to send!");
                                }
                            },
                        );
                    }
=======
                    Event.findOne({ id: req.params.eventID }).then(
                        (event) => {
                            if (!event) {
                                return res.sendStatus(404);
                            }
                            const attendeeEmails = event.attendees
                                .filter(
                                    (o) =>
                                        o.status === "attending" && o.email,
                                )
                                .map((o) => o.email || '') || [];
                            if (attendeeEmails.length) {
                                console.log(
                                    "Sending emails to: " + attendeeEmails,
                                );
                                req.emailService.sendEmailFromTemplate({
                                    to: event?.creatorEmail || config.general.email,
                                    bcc: attendeeEmails,
                                    subject: `New comment in ${event.name}`,
                                    templateName: "addEventComment",
                                    templateData: {
                                        eventID: req.params.eventID,
                                        commentAuthor: req.body.replyAuthor,
                                    },
                                }).catch((e) => {
                                    console.error('error sending removeEventAttendeeHtml email', e.toString());
                                    res.status(500).end();                  
                                });
                            } else {
                                console.log("Nothing to send!");
                            }
                        },
                    );
>>>>>>> 69f75005
                    res.writeHead(302, {
                        Location: "/" + req.params.eventID,
                    });
                    res.end();
                })
                .catch((err) => {
                    res.send("Database error, please try again :(");
                    addToLog(
                        "addEventReply",
                        "error",
                        "Attempt to add reply to comment " +
                            commentID +
                            " in event " +
                            req.params.eventID +
                            " failed with error: " +
                            err,
                    );
                });
        },
    );
});

router.post("/deletecomment/:eventID/:commentID/:editToken", (req, res) => {
    let submittedEditToken = req.params.editToken;
    Event.findOne({
        id: req.params.eventID,
    })
        .then((event) => {
            if (event.editToken === submittedEditToken) {
                // Token matches
                event.comments.id(req.params.commentID).remove();
                event
                    .save()
                    .then(() => {
                        addToLog(
                            "deleteComment",
                            "success",
                            "Comment deleted from event " + req.params.eventID,
                        );
                        res.writeHead(302, {
                            Location:
                                "/" +
                                req.params.eventID +
                                "?e=" +
                                req.params.editToken,
                        });
                        res.end();
                    })
                    .catch((err) => {
                        res.send(
                            "Sorry! Something went wrong (error deleting): " +
                                err,
                        );
                        addToLog(
                            "deleteComment",
                            "error",
                            "Attempt to delete comment " +
                                req.params.commentID +
                                "from event " +
                                req.params.eventID +
                                " failed with error: " +
                                err,
                        );
                    });
            } else {
                // Token doesn't match
                res.send("Sorry! Something went wrong");
                addToLog(
                    "deleteComment",
                    "error",
                    "Attempt to delete comment " +
                        req.params.commentID +
                        "from event " +
                        req.params.eventID +
                        " failed with error: token does not match",
                );
            }
        })
        .catch((err) => {
            res.send("Sorry! Something went wrong: " + err);
            addToLog(
                "deleteComment",
                "error",
                "Attempt to delete comment " +
                    req.params.commentID +
                    "from event " +
                    req.params.eventID +
                    " failed with error: " +
                    err,
            );
        });
});

router.post("/activitypub/inbox", (req, res) => {
    if (!isFederated) return res.sendStatus(404);
    // validate the incoming message
    const signature = req.get("signature");
    if (!signature) {
        return res.status(401).send("No signature provided.");
    }
    let signature_header = signature
        .split(",")
        .map((pair) => {
            return pair.split("=").map((value) => {
                return value.replace(/^"/g, "").replace(/"$/g, "");
            });
        })
        .reduce((acc, el) => {
            acc[el[0]] = el[1];
            return acc;
        }, {});
    // get the actor
    // TODO if this is a Delete for an Actor this won't work
    request(
        {
            url: signature_header.keyId,
            headers: {
                Accept: activityPubContentType,
                "Content-Type": activityPubContentType,
            },
        },
        function (error, response, actor) {
            let publicKey = "";

            try {
                if (JSON.parse(actor).publicKey) {
                    publicKey = JSON.parse(actor).publicKey.publicKeyPem;
                }
            } catch (err) {
                return res.status(500).send("Actor could not be parsed" + err);
            }

            let comparison_string = signature_header.headers
                .split(" ")
                .map((header) => {
                    if (header === "(request-target)") {
                        return "(request-target): post /activitypub/inbox";
                    } else {
                        return `${header}: ${req.get(header)}`;
                    }
                })
                .join("\n");
            const verifier = crypto.createVerify("RSA-SHA256");
            verifier.update(comparison_string, "ascii");
            const publicKeyBuf = Buffer.from(publicKey, "ascii");
            const signatureBuf = Buffer.from(
                signature_header.signature,
                "base64",
            );
            try {
                const result = verifier.verify(publicKeyBuf, signatureBuf);
                if (result) {
                    // actually process the ActivityPub message now that it's been verified
                    processInbox(req, res);
                } else {
                    return res
                        .status(401)
                        .send("Signature could not be verified.");
                }
            } catch (err) {
                return res
                    .status(401)
                    .send("Signature could not be verified: " + err);
            }
        },
    );
});

router.use(function (req, res, next) {
    return res.status(404).render("404", frontendConfig(res));
});

addToLog("startup", "success", "Started up successfully");

export default router;<|MERGE_RESOLUTION|>--- conflicted
+++ resolved
@@ -22,12 +22,8 @@
 import path from "path";
 import { activityPubContentType } from "./lib/activitypub.js";
 import { hashString } from "./util/generator.js";
-<<<<<<< HEAD
 import i18next from "i18next";
-import { initEmailService } from "./lib/email.js";
-=======
 import { EmailService } from "./lib/email.js";
->>>>>>> 69f75005
 
 const config = getConfig();
 const domain = config.general.domain;
@@ -320,61 +316,10 @@
                                     console.log(
                                         "Sending emails to: " +
                                             attendeeEmails,
-<<<<<<< HEAD
-                                        );
-                                        req.app.get("hbsInstance").renderView(
-                                            "./views/emails/deleteEvent/deleteEventHtml.handlebars",
-                                            {
-                                                siteName,
-                                                siteLogo,
-                                                domain,
-                                                eventName: event.name,
-                                                cache: true,
-                                                layout: "email.handlebars",
-                                            },
-                                            function (err, html) {
-                                                const msg = {
-                                                    to: attendeeEmails,
-                                                    from: contactEmail,
-                                                    subject: `${siteName} : ` + i18next.t("routes.deleteeventsubject", {eventName: event.name}),
-                                                    html,
-                                                };
-                                                switch (mailService) {
-                                                    case "sendgrid":
-                                                        sgMail
-                                                            .sendMultiple(msg)
-                                                            .catch((e) => {
-                                                                console.error(
-                                                                    e.toString(),
-                                                                );
-                                                                res.status(
-                                                                    500,
-                                                                ).end();
-                                                            });
-                                                        break;
-                                                    case "nodemailer":
-                                                        nodemailerTransporter
-                                                            .sendMail(msg)
-                                                            .catch((e) => {
-                                                                console.error(
-                                                                    e.toString(),
-                                                                );
-                                                                res.status(
-                                                                    500,
-                                                                ).end();
-                                                            });
-                                                        break;
-                                                }
-                                            },
-                                        );
-                                    } else {
-                                        console.log("Nothing to send!");
-                                    }
-=======
                                     );
                                     req.emailService.sendEmailFromTemplate({
                                         to: attendeeEmails, 
-                                        subject: `${event?.name} was deleted`,
+                                        subject: i18next.t("routes.deleteeventsubject", {eventName: event?.name}),
                                         templateName: "deleteEvent",
                                         templateData: {
                                             eventName: event?.name,
@@ -385,7 +330,6 @@
                                     });
                                 } else {
                                     console.log("Nothing to send!");
->>>>>>> 69f75005
                                 }
                             })
                             .catch((err) => {
@@ -685,52 +629,10 @@
                 "success",
                 "Attendee added to event " + req.params.eventID,
             );
-<<<<<<< HEAD
-            if (sendEmails) {
-                if (req.body.attendeeEmail) {
-                    req.app.get("hbsInstance").renderView(
-                        "./views/emails/addEventAttendee/addEventAttendeeHtml.handlebars",
-                        {
-                            eventID: req.params.eventID,
-                            siteName,
-                            siteLogo,
-                            domain,
-                            removalPassword: req.body.removalPassword,
-                            removalPasswordHash: hashString(req.body.removalPassword),
-                            cache: true,
-                            layout: "email.handlebars",
-                        },
-                        function (err, html) {
-                            const msg = {
-                                to: req.body.attendeeEmail,
-                                from: contactEmail,
-                                subject: `${siteName} : ` + i18next.t("routes.addeventattendeesubject", {eventName: event.name}),
-                                html,
-                            };
-                            switch (mailService) {
-                                case "sendgrid":
-                                    sgMail.send(msg).catch((e) => {
-                                        console.error(e.toString());
-                                        res.status(500).end();
-                                    });
-                                    break;
-                                case "nodemailer":
-                                    nodemailerTransporter
-                                        .sendMail(msg)
-                                        .catch((e) => {
-                                            console.error(e.toString());
-                                            res.status(500).end();
-                                        });
-                                    break;
-                            }
-                        },
-                    );
-                }
-=======
             if (req.body.attendeeEmail) {          
                 req.emailService.sendEmailFromTemplate({
                     to: req.body.attendeeEmail,
-                    subject: `You're RSVPed to ${event.name}`,
+                    subject: i18next.t("routes.addeventattendeesubject", {eventName: event?.name}),
                     templateName: "addEventAttendee",
                     templateData:{
                         eventID: req.params.eventID,
@@ -743,7 +645,6 @@
                     console.error('error sending addEventAttendee email', e.toString());
                     res.status(500).end();
                 });
->>>>>>> 69f75005
             }
             res.redirect(`/${req.params.eventID}`);
         })
@@ -785,51 +686,11 @@
                 "success",
                 "Attendee removed via one click unattend " + req.params.eventID,
             );
-<<<<<<< HEAD
-            if (sendEmails) {
-                // currently this is never called because we don't have the email address
-                if (req.body.attendeeEmail) {
-                    req.app.get("hbsInstance").renderView(
-                        "./views/emails/removeEventAttendee/removeEventAttendeeHtml.handlebars",
-                        {
-                            eventName: req.params.eventName,
-                            siteName,
-                            domain,
-                            cache: true,
-                            layout: "email.handlebars",
-                        },
-                        function (err, html) {
-                            const msg = {
-                                to: req.body.attendeeEmail,
-                                from: contactEmail,
-                                subject: `${siteName} : ` + i18next.t("routes.removeeventattendeesubject"),
-                                html,
-                            };
-                            switch (mailService) {
-                                case "sendgrid":
-                                    sgMail.send(msg).catch((e) => {
-                                        console.error(e.toString());
-                                        res.status(500).end();
-                                    });
-                                    break;
-                                case "nodemailer":
-                                    nodemailerTransporter
-                                        .sendMail(msg)
-                                        .catch((e) => {
-                                            console.error(e.toString());
-                                            res.status(500).end();
-                                        });
-                                    break;
-                            }
-                        },
-                    );
-                }
-=======
             // currently this is never called because we don't have the email address
             if (req.body.attendeeEmail) {
                 req.emailService.sendEmailFromTemplate({
                     to: req.body.attendeeEmail,
-                    subject: `You have been removed from an event`,
+                    subject: i18next.t("routes.removeeventattendeesubject"),
                     templateName: "removeEventAttendee",
                     templateData:{
                         eventName: event.name,
@@ -838,7 +699,6 @@
                     console.error('error sending removeEventAttendeeHtml email', e.toString());
                     res.status(500).end();
                 });
->>>>>>> 69f75005
             }
             res.writeHead(302, {
                 Location: "/" + req.params.eventID,
@@ -872,52 +732,11 @@
                 "success",
                 "Attendee removed by admin from event " + req.params.eventID,
             );
-<<<<<<< HEAD
-            if (sendEmails) {
-                // currently this is never called because we don't have the email address
-                if (req.body.attendeeEmail) {
-                    req.app.get("hbsInstance").renderView(
-                        "./views/emails/removeEventAttendee/removeEventAttendeeHtml.handlebars",
-                        {
-                            eventName: req.params.eventName,
-                            siteName,
-                            siteLogo,
-                            domain,
-                            cache: true,
-                            layout: "email.handlebars",
-                        },
-                        function (err, html) {
-                            const msg = {
-                                to: req.body.attendeeEmail,
-                                from: contactEmail,
-                                subject: `${siteName} : ` + i18next.t("routes.removeeventattendeesubject"),
-                                html,
-                            };
-                            switch (mailService) {
-                                case "sendgrid":
-                                    sgMail.send(msg).catch((e) => {
-                                        console.error(e.toString());
-                                        res.status(500).end();
-                                    });
-                                    break;
-                                case "nodemailer":
-                                    nodemailerTransporter
-                                        .sendMail(msg)
-                                        .catch((e) => {
-                                            console.error(e.toString());
-                                            res.status(500).end();
-                                        });
-                                    break;
-                            }
-                        },
-                    );
-                }
-=======
             // currently this is never called because we don't have the email address
             if (req.body.attendeeEmail) {
                 req.emailService.sendEmailFromTemplate({
                     to: req.body.attendeeEmail, 
-                    subject: `You have been removed from an event`, 
+                    subject: i18next.t("routes.removeeventattendeesubject"),
                     templateName: "removeEventAttendee",
                     templateData: {
                         eventName: event.name,
@@ -926,7 +745,6 @@
                     console.error('error sending removeEventAttendeeHtml email', e.toString());
                     res.status(500).end();                  
                 });
->>>>>>> 69f75005
             }
             res.writeHead(302, {
                 Location: "/" + req.params.eventID,
@@ -966,50 +784,9 @@
             }
             eventGroup.subscribers.push(subscriber);
             eventGroup.save();
-<<<<<<< HEAD
-            if (sendEmails) {
-                req.app.get("hbsInstance").renderView(
-                    "./views/emails/subscribed/subscribedHtml.handlebars",
-                    {
-                        eventGroupName: eventGroup.name,
-                        eventGroupID: eventGroup.id,
-                        emailAddress: encodeURIComponent(subscriber.email),
-                        siteName,
-                        siteLogo,
-                        domain,
-                        cache: true,
-                        layout: "email.handlebars",
-                    },
-                    function (err, html) {
-                        const msg = {
-                            to: subscriber.email,
-                            from: contactEmail,
-                            subject: `${siteName} : ` + i18next.t("routes.subscribedsubject"),
-                            html,
-                        };
-                        switch (mailService) {
-                            case "sendgrid":
-                                sgMail.send(msg).catch((e) => {
-                                    console.error(e.toString());
-                                    res.status(500).end();
-                                });
-                                break;
-                            case "nodemailer":
-                                nodemailerTransporter
-                                    .sendMail(msg)
-                                    .catch((e) => {
-                                        console.error(e.toString());
-                                        res.status(500).end();
-                                    });
-                                break;
-                        }
-                    },
-                );
-            }
-=======
             req.emailService.sendEmailFromTemplate({
                 to: subscriber.email, 
-                subject: "You have subscribed to an event group",
+                subject: i18next.t("routes.subscribedsubject"),
                 templateName: "subscribed",
                 templateData:{
                     eventGroupName: eventGroup.name,
@@ -1021,7 +798,6 @@
                 res.status(500).end();                  
             });
 
->>>>>>> 69f75005
             return res.redirect(`/group/${eventGroup.id}`);
         })
         .catch((error) => {
@@ -1112,76 +888,8 @@
                         event.followers,
                         req.params.eventID,
                     );
-<<<<<<< HEAD
-                    if (sendEmails) {
-                        Event.findOne({ id: req.params.eventID }).then(
-                            (event) => {
-                                const attendeeEmails = event.attendees
-                                    .filter(
-                                        (o) =>
-                                            o.status === "attending" && o.email,
-                                    )
-                                    .map((o) => o.email);
-                                if (attendeeEmails.length) {
-                                    console.log(
-                                        "Sending emails to: " + attendeeEmails,
-                                    );
-                                    req.app.get("hbsInstance").renderView(
-                                        "./views/emails/addEventComment/addEventCommentHtml.handlebars",
-                                        {
-                                            siteName,
-                                            siteLogo,
-                                            domain,
-                                            eventID: req.params.eventID,
-                                            commentAuthor:
-                                                req.body.commentAuthor,
-                                            cache: true,
-                                            layout: "email.handlebars",
-                                        },
-                                        function (err, html) {
-                                            const msg = {
-                                                to: attendeeEmails,
-                                                from: contactEmail,
-                                                subject: `${siteName} : ` + i18next.t("routes.addeventcommentsubject", { eventName: event.name }),
-                                                html,
-                                            };
-                                            switch (mailService) {
-                                                case "sendgrid":
-                                                    sgMail
-                                                        .sendMultiple(msg)
-                                                        .catch((e) => {
-                                                            console.error(
-                                                                e.toString(),
-                                                            );
-                                                            res.status(
-                                                                500,
-                                                            ).end();
-                                                        });
-                                                    break;
-                                                case "nodemailer":
-                                                    nodemailerTransporter
-                                                        .sendMail(msg)
-                                                        .catch((e) => {
-                                                            console.error(
-                                                                e.toString(),
-                                                            );
-                                                            res.status(
-                                                                500,
-                                                            ).end();
-                                                        });
-                                                    break;
-                                            }
-                                        },
-                                    );
-                                } else {
-                                    console.log("Nothing to send!");
-                                }
-                            },
-                        );
-=======
                     if (!event) {
                         return res.sendStatus(404);
->>>>>>> 69f75005
                     }
                     
                     Event.findOne({ id: req.params.eventID }).then(
@@ -1199,7 +907,7 @@
                                 req.emailService.sendEmailFromTemplate({
                                     to: event?.creatorEmail || config.general.email,
                                     bcc: attendeeEmails,
-                                    subject: `New comment in ${event.name}`,
+                                    subject: i18next.t("routes.addeventcommentsubject", { eventName: event?.name }),
                                     templateName: "addEventComment",
                                     templateData:{
                                         eventID: req.params.eventID,
@@ -1279,73 +987,6 @@
                         event.followers,
                         req.params.eventID,
                     );
-<<<<<<< HEAD
-                    if (sendEmails) {
-                        Event.findOne({ id: req.params.eventID }).then(
-                            (event) => {
-                                const attendeeEmails = event.attendees
-                                    .filter(
-                                        (o) =>
-                                            o.status === "attending" && o.email,
-                                    )
-                                    .map((o) => o.email);
-                                if (attendeeEmails.length) {
-                                    console.log(
-                                        "Sending emails to: " + attendeeEmails,
-                                    );
-                                    req.app.get("hbsInstance").renderView(
-                                        "./views/emails/addEventComment/addEventCommentHtml.handlebars",
-                                        {
-                                            siteName,
-                                            siteLogo,
-                                            domain,
-                                            eventID: req.params.eventID,
-                                            commentAuthor: req.body.replyAuthor,
-                                            cache: true,
-                                            layout: "email.handlebars",
-                                        },
-                                        function (err, html) {
-                                            const msg = {
-                                                to: attendeeEmails,
-                                                from: contactEmail,
-                                                subject: `${siteName} : ` + i18next.t("routes.addeventcommentsubject", { eventName: event.name }),
-                                                html,
-                                            };
-                                            switch (mailService) {
-                                                case "sendgrid":
-                                                    sgMail
-                                                        .sendMultiple(msg)
-                                                        .catch((e) => {
-                                                            console.error(
-                                                                e.toString(),
-                                                            );
-                                                            res.status(
-                                                                500,
-                                                            ).end();
-                                                        });
-                                                    break;
-                                                case "nodemailer":
-                                                    nodemailerTransporter
-                                                        .sendMail(msg)
-                                                        .catch((e) => {
-                                                            console.error(
-                                                                e.toString(),
-                                                            );
-                                                            res.status(
-                                                                500,
-                                                            ).end();
-                                                        });
-                                                    break;
-                                            }
-                                        },
-                                    );
-                                } else {
-                                    console.log("Nothing to send!");
-                                }
-                            },
-                        );
-                    }
-=======
                     Event.findOne({ id: req.params.eventID }).then(
                         (event) => {
                             if (!event) {
@@ -1364,7 +1005,7 @@
                                 req.emailService.sendEmailFromTemplate({
                                     to: event?.creatorEmail || config.general.email,
                                     bcc: attendeeEmails,
-                                    subject: `New comment in ${event.name}`,
+                                    subject: i18next.t("routes.addeventcommentsubject", { eventName: event.name }),
                                     templateName: "addEventComment",
                                     templateData: {
                                         eventID: req.params.eventID,
@@ -1379,7 +1020,6 @@
                             }
                         },
                     );
->>>>>>> 69f75005
                     res.writeHead(302, {
                         Location: "/" + req.params.eventID,
                     });
